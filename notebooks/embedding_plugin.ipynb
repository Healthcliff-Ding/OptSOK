{
 "cells": [
  {
   "cell_type": "markdown",
   "metadata": {},
   "source": [
    "# HugeCTR Embedding  Plugin for TensorFlow"
   ]
  },
  {
   "cell_type": "markdown",
   "metadata": {},
   "source": [
    "This notebook introduces a TensorFlow (TF) plugin for the HugeCTR embedding layer, embedding_plugin, where users may benefit from both the computational efficiency of the HugeCTR embedding layer and the ease of use of TensorFlow (TF)."
   ]
  },
  {
   "cell_type": "markdown",
   "metadata": {},
   "source": [
<<<<<<< HEAD
    "## Using embedding_plugin under docker container ##\n",
    "We have GPU plugin supported in our NGC container: nvcr.io/nvidia/hugectr:v2.3. To use it in iteration mode:\n",
     "```shell\n",
    "$ docker run --runtime=nvidia --rm -it nvcr.io/nvidia/hugectr:v2.3\n",
    "```\n",
    "You can also choose to build docker container yourselves like [link](../docs/hugectr_user_guide.md#build-the-hugectr-production-environment-with-the-docker-image)\n",
    "## Build embedding_plugin ##\n",
    "Another way you setup embedding_plugin is building HugeCTR yourself. You can do so by running the following commands:\n",
=======
    "## What is new ##\n",
    "- Support `Localized` embedding.\n",
    "- No need to split DNN model into two sub-models, which means embedding layer can be put inside the scope of MirroredStrategy. "
   ]
  },
  {
   "cell_type": "markdown",
   "metadata": {},
   "source": [
    "## Build embedding_plugin ##\n",
    "Before using the embedding_plugin, you must first build it. <br>\n",
    "With our `hugectr:v3.0-plugin-embedding` docker image, you can do so by running the following commands:\n",
>>>>>>> aaffcbfb
    "```shell\n",
    "$ git clone https://github.com/NVIDIA/HugeCTR.git\n",
    "$ cd HugeCTR\n",
    "$ git submodule update --init --recursive\n",
    "$ mkdir -p build && cd build\n",
    "$ cmake -DCMAKE_BUILD_TYPE=Release -DSM=80 -DONLY_EMB_PLUGIN=ON .. # target is NVIDIA A100\n",
    "$ make -j$(nproc)\n",
    "$ make install\n",
    "```\n",
    "Several dynamic libraries will be generated in the `lib/` directory that you'll have to load using TensorFlow. For convenient usage, you can directly import `hugectr_tf_ops_v2.py`, where we prepare the codes to load that dynamic library and wrap some operations, in your python script to be used with the embedding_plugin."
   ]
  },
  {
   "cell_type": "markdown",
   "metadata": {},
   "source": [
    "## Verify Accuracy ##\n",
    "To verify whether the embedding_plugin can obtain correct result, you can generate synthetic data for testing purposes as shown below."
   ]
  },
  {
   "cell_type": "code",
   "execution_count": 1,
   "metadata": {},
   "outputs": [],
   "source": [
    "# run this cell to clear all variables.\n",
    "%reset -f"
   ]
  },
  {
   "cell_type": "code",
   "execution_count": 2,
   "metadata": {},
   "outputs": [],
   "source": [
    "# import tensorflow and some modules\n",
    "import tensorflow as tf\n",
    "# do not let TF allocate all GPU memory\n",
    "devices = tf.config.list_physical_devices(\"GPU\")\n",
    "for dev in devices:\n",
    "    tf.config.experimental.set_memory_growth(dev, True)\n",
    "    \n",
    "import numpy as np"
   ]
  },
  {
   "cell_type": "code",
   "execution_count": 3,
   "metadata": {},
   "outputs": [
    {
     "name": "stdout",
     "output_type": "stream",
     "text": [
      "[INFO]: loadding from /workspace/hugectr/build/lib/libembedding_plugin_v2.so\n"
     ]
    }
   ],
   "source": [
    "# import hugectr_tf_ops.py to use embedding_plugin ops\n",
    "import sys\n",
    "sys.path.append(\"../tools/embedding_plugin/python/\")\n",
    "import hugectr_tf_ops_v2"
   ]
  },
  {
   "cell_type": "code",
   "execution_count": 4,
   "metadata": {},
   "outputs": [
    {
     "name": "stdout",
     "output_type": "stream",
     "text": [
      "init embedding table value:\n",
      " [[ 1.  2.  3.  4.]\n",
      " [ 5.  6.  7.  8.]\n",
      " [ 9. 10. 11. 12.]\n",
      " [13. 14. 15. 16.]\n",
      " [17. 18. 19. 20.]\n",
      " [21. 22. 23. 24.]\n",
      " [25. 26. 27. 28.]\n",
      " [29. 30. 31. 32.]]\n"
     ]
    }
   ],
   "source": [
    "# generate a random embedding table and show\n",
    "vocabulary_size = 8\n",
    "slot_num = 3\n",
    "embedding_vector_size = 4\n",
    "\n",
    "table = np.float32([i for i in range(1, vocabulary_size * embedding_vector_size + 1)]).reshape(vocabulary_size, embedding_vector_size)\n",
    "print(\"init embedding table value:\\n\", table)"
   ]
  },
  {
   "cell_type": "markdown",
   "metadata": {},
   "source": [
    "In HugeCTR, the corresponding dense shape of the input keys is `[batch_size, slot_num, max_nnz]`, and `0` is a valid key. Therefore, `-1` is used to denote invalid keys, which only occupy that position in the corresponding dense keys matrix."
   ]
  },
  {
   "cell_type": "code",
   "execution_count": 5,
   "metadata": {},
   "outputs": [
    {
     "name": "stdout",
     "output_type": "stream",
     "text": [
      "the dense shape of inputs keys: (4, 3, 2)\n"
     ]
    }
   ],
   "source": [
    "# generate random keys to lookup from embedding table.\n",
    "keys = np.array([[[0, -1],   # nnz = 1\n",
    "                  [1, -1],   # nnz = 1\n",
    "                  [2,  6]],  # nnz = 2\n",
    "                 \n",
    "                 [[0, -1],   # nnz = 1\n",
    "                  [1, -1],   # nnz = 1\n",
    "                  [-1, -1]], # nnz = 0\n",
    "                 \n",
    "                 [[0, -1],   # nnz = 1\n",
    "                  [1, -1],   # nnz = 1\n",
    "                  [6, -1]],  # nnz = 1\n",
    "                 \n",
    "                 [[0, -1],   # nnz = 1\n",
    "                  [1, -1],   # nnz = 1\n",
    "                  [2, -1]]], # nnz = 1\n",
    "                dtype=np.int64) \n",
    "print(\"the dense shape of inputs keys:\", keys.shape)"
   ]
  },
  {
   "cell_type": "code",
   "execution_count": 6,
   "metadata": {},
   "outputs": [
    {
     "name": "stdout",
     "output_type": "stream",
     "text": [
      "Distributed Embedding first forward_result:\n",
      " tf.Tensor(\n",
      "[[[ 1.  2.  3.  4.]\n",
      "  [ 5.  6.  7.  8.]\n",
      "  [34. 36. 38. 40.]]\n",
      "\n",
      " [[ 1.  2.  3.  4.]\n",
      "  [ 5.  6.  7.  8.]\n",
      "  [ 0.  0.  0.  0.]]\n",
      "\n",
      " [[ 1.  2.  3.  4.]\n",
      "  [ 5.  6.  7.  8.]\n",
      "  [25. 26. 27. 28.]]\n",
      "\n",
      " [[ 1.  2.  3.  4.]\n",
      "  [ 5.  6.  7.  8.]\n",
      "  [ 9. 10. 11. 12.]]], shape=(4, 3, 4), dtype=float32) \n",
      "\n",
      "Localized Embedding first forward_result:\n",
      " tf.Tensor(\n",
      "[[[ 1.  2.  3.  4.]\n",
      "  [ 5.  6.  7.  8.]\n",
      "  [34. 36. 38. 40.]]\n",
      "\n",
      " [[ 1.  2.  3.  4.]\n",
      "  [ 5.  6.  7.  8.]\n",
      "  [ 0.  0.  0.  0.]]\n",
      "\n",
      " [[ 1.  2.  3.  4.]\n",
      "  [ 5.  6.  7.  8.]\n",
      "  [25. 26. 27. 28.]]\n",
      "\n",
      " [[ 1.  2.  3.  4.]\n",
      "  [ 5.  6.  7.  8.]\n",
      "  [ 9. 10. 11. 12.]]], shape=(4, 3, 4), dtype=float32) \n",
      "\n",
      "----------------------------------------------------------------------------------------------------\n",
      "Distributed Embedding second forward_result:\n",
      " tf.Tensor(\n",
      "[[[ 0.90024936  1.9002494   2.9002495   3.9002495 ]\n",
      "  [ 4.9002495   5.9002495   6.9002495   7.9002495 ]\n",
      "  [33.800995   35.800995   37.800995   39.800995  ]]\n",
      "\n",
      " [[ 0.90024936  1.9002494   2.9002495   3.9002495 ]\n",
      "  [ 4.9002495   5.9002495   6.9002495   7.9002495 ]\n",
      "  [ 0.          0.          0.          0.        ]]\n",
      "\n",
      " [[ 0.90024936  1.9002494   2.9002495   3.9002495 ]\n",
      "  [ 4.9002495   5.9002495   6.9002495   7.9002495 ]\n",
      "  [24.900497   25.900497   26.900497   27.900497  ]]\n",
      "\n",
      " [[ 0.90024936  1.9002494   2.9002495   3.9002495 ]\n",
      "  [ 4.9002495   5.9002495   6.9002495   7.9002495 ]\n",
      "  [ 8.900497    9.900497   10.900497   11.900497  ]]], shape=(4, 3, 4), dtype=float32) \n",
      "\n",
      "Localized Embedding second forward_result:\n",
      " tf.Tensor(\n",
      "[[[ 0.90024936  1.9002494   2.9002495   3.9002495 ]\n",
      "  [ 4.9002495   5.9002495   6.9002495   7.9002495 ]\n",
      "  [33.800995   35.800995   37.800995   39.800995  ]]\n",
      "\n",
      " [[ 0.90024936  1.9002494   2.9002495   3.9002495 ]\n",
      "  [ 4.9002495   5.9002495   6.9002495   7.9002495 ]\n",
      "  [ 0.          0.          0.          0.        ]]\n",
      "\n",
      " [[ 0.90024936  1.9002494   2.9002495   3.9002495 ]\n",
      "  [ 4.9002495   5.9002495   6.9002495   7.9002495 ]\n",
      "  [24.900497   25.900497   26.900497   27.900497  ]]\n",
      "\n",
      " [[ 0.90024936  1.9002494   2.9002495   3.9002495 ]\n",
      "  [ 4.9002495   5.9002495   6.9002495   7.9002495 ]\n",
      "  [ 8.900497    9.900497   10.900497   11.900497  ]]], shape=(4, 3, 4), dtype=float32) \n",
      "\n"
     ]
    }
   ],
   "source": [
    "# define a simple forward propagation and backward propagation with embedding_plugin\n",
    "# NOTE: cause hugectr_tf_ops_v2.init() can only be called once, \n",
    "# if you want to run this cell multi-times, please restart the kernel,\n",
    "# or explicitly release embedding_plugin resources by calling hugectr_tf_ops_v2.reset()\n",
    "\n",
    "# try release embedding plugin resources.\n",
    "hugectr_tf_ops_v2.reset()\n",
    "\n",
    "# hugectr_tf_ops embedding_plugin initialize\n",
    "hugectr_tf_ops_v2.init(visible_gpus=[0], seed=0, key_type='int64', value_type='float', batch_size=4, batch_size_eval=4)\n",
    "\n",
    "# create a distributed embedding_layer with embedding_plugin\n",
    "dis_embedding_name = hugectr_tf_ops_v2.create_embedding(init_value=table, opt_hparams=[0.1, 0.9, 0.99, 1e-3], \n",
    "                                          name_='embedding_verification', \n",
    "                                          max_vocabulary_size_per_gpu=vocabulary_size,\n",
    "                                          slot_num=slot_num, embedding_vec_size=embedding_vector_size,\n",
    "                                          embedding_type='distributed', max_nnz=2)\n",
    "\n",
    "# create a localized embedding_layer with embedding_plugin\n",
    "loc_embedding_name = hugectr_tf_ops_v2.create_embedding(init_value=table, opt_hparams=[0.1, 0.9, 0.99, 1e-3],\n",
    "                                          name_='embedding_verification',\n",
    "                                          max_vocabulary_size_per_gpu=vocabulary_size, \n",
    "                                          slot_num=slot_num, embedding_vec_size=embedding_vector_size,\n",
    "                                          embedding_type='localized', max_nnz=2, update_type='Global')\n",
    "\n",
    "# convert dense input keys to COO format\n",
    "reshape_keys = tf.reshape(keys, [-1, keys.shape[-1]])\n",
    "indices = tf.where(reshape_keys != -1)\n",
    "values = tf.gather_nd(reshape_keys, indices)\n",
    "row_indices = tf.transpose(indices, perm=[1, 0])\n",
    "\n",
    "# create a Variable used for backward propagation\n",
    "bp_trigger = tf.Variable(initial_value=1.0, trainable=True, dtype=tf.float32)\n",
    "\n",
    "with tf.GradientTape(persistent=True) as tape:\n",
    "    tape.watch(bp_trigger)\n",
    "\n",
    "    # get distributed embedding forward result\n",
    "    dis_each_replicas = hugectr_tf_ops_v2.broadcast_then_convert_to_csr(dis_embedding_name, row_indices, values,\n",
    "                                                                        T = [tf.int32] * 1)\n",
    "    dis_forward_result = hugectr_tf_ops_v2.fprop(dis_embedding_name, 0, dis_each_replicas, bp_trigger, is_training=True)\n",
    "    print(\"Distributed Embedding first forward_result:\\n\", dis_forward_result, '\\n')\n",
    "\n",
    "    # get localized embedding forward result\n",
    "    loc_each_replicas = hugectr_tf_ops_v2.broadcast_then_convert_to_csr(loc_embedding_name, row_indices, values, \n",
    "                                                                       T = [tf.int32] * 1)\n",
    "    loc_forward_result = hugectr_tf_ops_v2.fprop(loc_embedding_name, 0, loc_each_replicas, bp_trigger, is_training=True)\n",
    "    print(\"Localized Embedding first forward_result:\\n\", loc_forward_result, '\\n')\n",
    "\n",
    "# compute gradients & update params\n",
    "dis_grads = tape.gradient(dis_forward_result, bp_trigger)\n",
    "loc_grads = tape.gradient(loc_forward_result, bp_trigger)\n",
    "    \n",
    "# do second forward propagation to check whether embedding table is updated.\n",
    "dis_forward_result_2 = hugectr_tf_ops_v2.fprop(dis_embedding_name, 0, dis_each_replicas, bp_trigger, is_training=True)\n",
    "loc_forward_result_2 = hugectr_tf_ops_v2.fprop(loc_embedding_name, 0, loc_each_replicas, bp_trigger, is_training=True)\n",
    "print(\"-\"*100)\n",
    "print(\"Distributed Embedding second forward_result:\\n\", dis_forward_result_2, '\\n')\n",
    "print(\"Localized Embedding second forward_result:\\n\", loc_forward_result_2, '\\n')\n",
    "\n",
    "# explicitly release embedding plugin resources\n",
    "hugectr_tf_ops_v2.reset()\n"
   ]
  },
  {
   "cell_type": "code",
   "execution_count": 7,
   "metadata": {},
   "outputs": [
    {
     "name": "stdout",
     "output_type": "stream",
     "text": [
      "tf forward_result:\n",
      " tf.Tensor(\n",
      "[[[ 1.  2.  3.  4.]\n",
      "  [ 5.  6.  7.  8.]\n",
      "  [34. 36. 38. 40.]]\n",
      "\n",
      " [[ 1.  2.  3.  4.]\n",
      "  [ 5.  6.  7.  8.]\n",
      "  [ 0.  0.  0.  0.]]\n",
      "\n",
      " [[ 1.  2.  3.  4.]\n",
      "  [ 5.  6.  7.  8.]\n",
      "  [25. 26. 27. 28.]]\n",
      "\n",
      " [[ 1.  2.  3.  4.]\n",
      "  [ 5.  6.  7.  8.]\n",
      "  [ 9. 10. 11. 12.]]], shape=(4, 3, 4), dtype=float32)\n",
      "\n",
      "\n",
      "tf second forward_result:\n",
      " tf.Tensor(\n",
      "[[[ 0.90024906  1.9002491   2.900249    3.900249  ]\n",
      "  [ 4.900249    5.900249    6.900249    7.900249  ]\n",
      "  [33.800995   35.800995   37.800995   39.800995  ]]\n",
      "\n",
      " [[ 0.90024906  1.9002491   2.900249    3.900249  ]\n",
      "  [ 4.900249    5.900249    6.900249    7.900249  ]\n",
      "  [ 0.          0.          0.          0.        ]]\n",
      "\n",
      " [[ 0.90024906  1.9002491   2.900249    3.900249  ]\n",
      "  [ 4.900249    5.900249    6.900249    7.900249  ]\n",
      "  [24.900497   25.900497   26.900497   27.900497  ]]\n",
      "\n",
      " [[ 0.90024906  1.9002491   2.900249    3.900249  ]\n",
      "  [ 4.900249    5.900249    6.900249    7.900249  ]\n",
      "  [ 8.900497    9.900497   10.900497   11.900497  ]]], shape=(4, 3, 4), dtype=float32)\n"
     ]
    }
   ],
   "source": [
    "# similarly, use original tensorflow op to compare whether results are consistent.\n",
    "\n",
    "# define a tf embedding layer\n",
    "class EmbeddingLayer(tf.keras.layers.Layer):\n",
    "    def __init__(self, vocabulary_size, embedding_vec_size,\n",
    "                init_value):\n",
    "        super(EmbeddingLayer, self).__init__()\n",
    "        self.vocabulary_size = vocabulary_size\n",
    "        self.embedding_vec_size = embedding_vec_size\n",
    "        self.init_value = init_value\n",
    "        \n",
    "    def build(self, _):\n",
    "        self.Var = self.add_weight(shape=(self.vocabulary_size, self.embedding_vec_size),\n",
    "                                         initializer=tf.constant_initializer(value=self.init_value))\n",
    "        \n",
    "    def call(self, inputs):\n",
    "        return tf.nn.embedding_lookup_sparse(self.Var, inputs, sp_weights=None, combiner=\"sum\")\n",
    "    \n",
    "with tf.GradientTape() as tape:\n",
    "    # reshape keys into [batch_size * slot_num, max_nnz]\n",
    "    reshape_keys = np.reshape(keys, newshape=(-1, keys.shape[-1]))\n",
    "    indices = tf.where(reshape_keys != -1)\n",
    "    values = tf.gather_nd(reshape_keys, indices)\n",
    "\n",
    "    # define a layer\n",
    "    tf_layer = EmbeddingLayer(vocabulary_size, embedding_vector_size, table)\n",
    "    \n",
    "    # wrap input keys components into a SparseTensor\n",
    "    sparse_tensor = tf.sparse.SparseTensor(indices, values, reshape_keys.shape)\n",
    "    \n",
    "    tf_forward = tf_layer(sparse_tensor)\n",
    "    print(\"tf forward_result:\\n\", tf.reshape(tf_forward, [keys.shape[0], keys.shape[1], tf_forward.shape[-1]]))\n",
    "    \n",
    "    # define an optimizer\n",
    "    optimizer = tf.keras.optimizers.Adam(learning_rate=0.1, beta_1=0.9, beta_2=0.99, epsilon=1e-3)\n",
    "    \n",
    "    # compute gradients & update params\n",
    "    grads = tape.gradient(tf_forward, tf_layer.trainable_weights)\n",
    "    optimizer.apply_gradients(zip(grads, tf_layer.trainable_weights))\n",
    "    \n",
    "    # do second forward propagation to check whether params are updated.\n",
    "    tf_forward_2 = tf_layer(sparse_tensor)\n",
    "    print(\"\\n\")\n",
    "    print(\"tf second forward_result:\\n\", tf.reshape(tf_forward_2, [keys.shape[0], keys.shape[1], tf_forward_2.shape[-1]]))"
   ]
  },
  {
   "cell_type": "code",
   "execution_count": 8,
   "metadata": {},
   "outputs": [
    {
     "name": "stdout",
     "output_type": "stream",
     "text": [
      "Consistent in first forward propagation for both Distributed & Localized Embedding? True\n",
      "Consistent in second forward propagation for both Distributed & Localized Embedding? True\n"
     ]
    }
   ],
   "source": [
    "# assert whether embedding_plugin's results are consistent with tensorflow original ops\n",
    "\n",
    "# verify first forward results consistency\n",
    "dis_first_forward_consistent = np.allclose(dis_forward_result.numpy(), \n",
    "                                tf.reshape(tf_forward, [keys.shape[0], keys.shape[1], tf_forward.shape[-1]]).numpy())\n",
    "loc_first_forward_consistent = np.allclose(loc_forward_result.numpy(),\n",
    "                                tf.reshape(tf_forward, [keys.shape[0], keys.shape[1], tf_forward.shape[-1]]).numpy())\n",
    "print(\"Consistent in first forward propagation for both Distributed & Localized Embedding?\", \n",
    "     (dis_first_forward_consistent and loc_first_forward_consistent))\n",
    "\n",
    "# verify second forward results consistency\n",
    "dis_second_forward_consistent = np.allclose(dis_forward_result_2.numpy(), \n",
    "                                tf.reshape(tf_forward_2, [keys.shape[0], keys.shape[1], tf_forward_2.shape[-1]]))\n",
    "loc_second_forward_consistent = np.allclose(loc_forward_result_2.numpy(),\n",
    "                                tf.reshape(tf_forward_2, [keys.shape[0], keys.shape[1], tf_forward_2.shape[-1]]))\n",
    "print(\"Consistent in second forward propagation for both Distributed & Localized Embedding?\", \n",
    "      (dis_second_forward_consistent and loc_second_forward_consistent))"
   ]
  },
  {
   "cell_type": "markdown",
   "metadata": {},
   "source": [
    "The results from embedding_plugins and original TF ops are consistent in both first and second forward propagation for both `Distributed Embedding` and `Localized Embedding`, which means the embedding_plugin can get the same forward result and perform the same backward propagation as TF ops. Therefore, the embedding_plugin can obtain correct results."
   ]
  },
  {
   "cell_type": "markdown",
   "metadata": {},
   "source": [
    "## DeepFM demo ##\n",
    "In this notebook, TF 2.x is used to build the DeepFM model."
   ]
  },
  {
   "cell_type": "markdown",
   "metadata": {},
   "source": [
    "### Define Models with the Embedding_Plugin ###"
   ]
  },
  {
   "cell_type": "code",
   "execution_count": 9,
   "metadata": {},
   "outputs": [],
   "source": [
    "# first, import tensorflow and import plugin ops from hugectr_tf_ops_v2.py\n",
    "import tensorflow as tf\n",
    "# do not let TF allocate all GPU memory\n",
    "devices = tf.config.list_physical_devices(\"GPU\")\n",
    "for dev in devices:\n",
    "    tf.config.experimental.set_memory_growth(dev, True)\n",
    "import sys\n",
    "sys.path.append(\"../tools/embedding_plugin/python/\")\n",
    "import hugectr_tf_ops_v2"
   ]
  },
  {
   "cell_type": "code",
   "execution_count": 10,
   "metadata": {},
   "outputs": [],
   "source": [
    "# define TF layers\n",
    "class Multiply(tf.keras.layers.Layer):\n",
    "    def __init__(self, out_units):\n",
    "        super(Multiply, self).__init__()\n",
    "        self.out_units = out_units\n",
    "\n",
    "    def build(self, input_shape):\n",
    "        self.w = self.add_weight(name='weight_vector', shape=(input_shape[1], self.out_units),\n",
    "                                 initializer='glorot_uniform', trainable=True)\n",
    "    \n",
    "    def call(self, inputs):\n",
    "        return inputs * self.w"
   ]
  },
  {
   "cell_type": "code",
   "execution_count": 11,
   "metadata": {},
   "outputs": [],
   "source": [
    "# build DeepFM with plugin ops\n",
    "class DeepFM_PluginEmbedding(tf.keras.models.Model):\n",
    "    def __init__(self, \n",
    "                 vocabulary_size, \n",
    "                 embedding_vec_size,\n",
    "                 dropout_rate, # list of float\n",
    "                 deep_layers, # list of int\n",
    "                 initializer,\n",
    "                 gpus,\n",
    "                 batch_size,\n",
    "                 batch_size_eval,\n",
    "                 embedding_type = 'localized',\n",
    "                 slot_num=1,\n",
    "                 seed=123):\n",
    "        super(DeepFM_PluginEmbedding, self).__init__()\n",
    "        tf.keras.backend.clear_session()\n",
    "        tf.compat.v1.set_random_seed(seed)\n",
    "\n",
    "        self.vocabulary_size = vocabulary_size\n",
    "        self.embedding_vec_size = embedding_vec_size\n",
    "        self.dropout_rate = dropout_rate\n",
    "        self.deep_layers = deep_layers\n",
    "        self.gpus = gpus\n",
    "        self.batch_size = batch_size\n",
    "        self.batch_size_eval = batch_size_eval \n",
    "        self.slot_num = slot_num\n",
    "        self.embedding_type = embedding_type\n",
    "\n",
    "        if isinstance(initializer, str):\n",
    "            initializer = False\n",
    "            \n",
    "        # when building model with embedding_plugin ops, init() should be called prior to any other ops.\n",
    "        hugectr_tf_ops_v2.init(visible_gpus=gpus, seed=seed, key_type='int64', value_type='float', \n",
    "                        batch_size=batch_size, batch_size_eval=batch_size_eval)\n",
    "        \n",
    "        # create a embedding_plugin layer\n",
    "        self.embedding_name = hugectr_tf_ops_v2.create_embedding(init_value=initializer, name_='hugectr_embedding',\n",
    "                                            embedding_type=embedding_type, optimizer_type='Adam',\n",
    "                                            max_vocabulary_size_per_gpu=(self.vocabulary_size // len(self.gpus)) + 1,\n",
    "                                            opt_hparams=[0.1, 0.9, 0.99, 1e-5], update_type='Local',\n",
    "                                            atomic_update=True, scaler=1.0, slot_num=self.slot_num, \n",
    "                                            max_nnz=1, max_feature_num=1*self.slot_num, \n",
    "                                            embedding_vec_size=self.embedding_vec_size + 1, combiner='sum')\n",
    "        \n",
    "        # other layers with TF original ops\n",
    "        self.deep_dense = []\n",
    "        for i, deep_units in enumerate(self.deep_layers):\n",
    "            self.deep_dense.append(tf.keras.layers.Dense(units=deep_units, activation=None, use_bias=True,\n",
    "                                                         kernel_initializer='glorot_normal', \n",
    "                                                         bias_initializer='glorot_normal'))\n",
    "            self.deep_dense.append(tf.keras.layers.Dropout(dropout_rate[i]))\n",
    "        self.deep_dense.append(tf.keras.layers.Dense(units=1, activation=None, use_bias=True,\n",
    "                                                     kernel_initializer='glorot_normal',\n",
    "                                                     bias_initializer=tf.constant_initializer(0.01)))\n",
    "        self.add_layer = tf.keras.layers.Add()\n",
    "        self.y_act = tf.keras.layers.Activation(activation='sigmoid')\n",
    "\n",
    "        self.dense_multi = Multiply(1)\n",
    "        self.dense_embedding = Multiply(self.embedding_vec_size)\n",
    "\n",
    "        self.concat_1 = tf.keras.layers.Concatenate()\n",
    "        self.concat_2 = tf.keras.layers.Concatenate()\n",
    "        \n",
    "    def build(self, _):\n",
    "        self.bp_trigger = self.add_weight(name='bp_trigger', shape=(1,), dtype=tf.float32, trainable=True)\n",
    "\n",
    "    @tf.function\n",
    "    def call(self, dense_feature, each_replica, training=True):\n",
    "        \"\"\"\n",
    "        forward propagation.\n",
    "        #arguments:\n",
    "            dense_feature: [batch_size, dense_dim]\n",
    "        \"\"\"\n",
    "        with tf.name_scope(\"embedding_and_slice\"):\n",
    "            dense_0 = tf.cast(tf.expand_dims(dense_feature, 2), dtype=tf.float32) # [batchsize, dense_dim, 1]\n",
    "            dense_mul = self.dense_multi(dense_0) # [batchsize, dense_dim, 1]\n",
    "            dense_emb = self.dense_embedding(dense_0) # [batchsize, dense_dim, embedding_vec_size]\n",
    "            dense_mul = tf.reshape(dense_mul, [dense_mul.shape[0], -1]) # [batchsize, dense_dim * 1]\n",
    "            dense_emb = tf.reshape(dense_emb, [dense_emb.shape[0], -1]) # [batchsize, dense_dim * embedding_vec_size]\n",
    "\n",
    "            sparse = hugectr_tf_ops_v2.fprop(self.embedding_name, 0, #replica_ctx.replica_id_in_sync_group,\n",
    "                                                each_replica, self.bp_trigger, is_training=training) # [batch_size, self.slot_num, self.embedding_vec_size + 1]\n",
    "            \n",
    "            sparse_1 = tf.slice(sparse, [0, 0, self.embedding_vec_size], [-1, self.slot_num, 1]) #[batchsize, slot_num, 1]\n",
    "            sparse_1 = tf.squeeze(sparse_1, 2) # [batchsize, slot_num]\n",
    "\n",
    "            sparse_emb = tf.slice(sparse, [0, 0, 0], [-1, self.slot_num, self.embedding_vec_size]) #[batchsize, slot_num, embedding_vec_size]\n",
    "            sparse_emb = tf.reshape(sparse_emb, [-1, self.slot_num * self.embedding_vec_size]) #[batchsize, slot_num * embedding_vec_size]\n",
    "        \n",
    "        with tf.name_scope(\"FM\"):\n",
    "            with tf.name_scope(\"first_order\"):\n",
    "                first = self.concat_1([dense_mul, sparse_1]) # [batchsize, dense_dim + slot_num]\n",
    "                first_out = tf.reduce_sum(first, axis=-1, keepdims=True) # [batchsize, 1]\n",
    "                \n",
    "            with tf.name_scope(\"second_order\"):\n",
    "                hidden = self.concat_2([dense_emb, sparse_emb]) # [batchsize, (dense_dim + slot_num) * embedding_vec_size]\n",
    "                second = tf.reshape(hidden, [-1, dense_feature.shape[1] + self.slot_num, self.embedding_vec_size])\n",
    "                square_sum = tf.math.square(tf.math.reduce_sum(second, axis=1, keepdims=True)) # [batchsize, 1, embedding_vec_size]\n",
    "                sum_square = tf.math.reduce_sum(tf.math.square(second), axis=1, keepdims=True) # [batchsize, 1, embedding_vec_size]\n",
    "                \n",
    "                second_out = 0.5 * (sum_square - square_sum) # [batchsize, 1, embedding_vec_size]\n",
    "                second_out = tf.math.reduce_sum(second_out, axis=-1, keepdims=False) # [batchsize, 1]\n",
    "                \n",
    "        with tf.name_scope(\"Deep\"):\n",
    "            for i, layer in enumerate(self.deep_dense):\n",
    "                if i % 2 == 0: # dense\n",
    "                    hidden = layer(hidden)\n",
    "                else: # dropout\n",
    "                    hidden = layer(hidden, training)\n",
    "\n",
    "        y = self.add_layer([hidden, first_out, second_out])\n",
    "        y = self.y_act(y) # [batchsize, 1]\n",
    "\n",
    "        return y\n",
    "    \n",
    "    @property\n",
    "    def get_embedding_name(self):\n",
    "        return self.embedding_name"
   ]
  },
  {
   "cell_type": "markdown",
   "metadata": {},
   "source": [
    "The above cells use embedding plugin ops and TF layers to define a TF DeepFM model. Similarly, define an embedding layer with TF original ops, and define a DeepFM model with that layer. Because embedding_plugin supports model parallelism, the parameters of the original TF embedding layer are equally distributed to each GPU for a fair performance comparison."
   ]
  },
  {
   "cell_type": "markdown",
   "metadata": {},
   "source": [
    "### Define Models with the Original TF Ops ###"
   ]
  },
  {
   "cell_type": "code",
   "execution_count": 12,
   "metadata": {},
   "outputs": [],
   "source": [
    "# define a TF embedding layer with TF original ops\n",
    "class OriginalEmbedding(tf.keras.layers.Layer):\n",
    "    def __init__(self, \n",
    "                 vocabulary_size,\n",
    "                 embedding_vec_size,\n",
    "                 initializer='uniform',\n",
    "                 combiner=\"sum\",\n",
    "                 gpus=[0]):\n",
    "        super(OriginalEmbedding, self).__init__()\n",
    "\n",
    "        self.vocabulary_size = vocabulary_size\n",
    "        self.embedding_vec_size = embedding_vec_size \n",
    "        if isinstance(initializer, str):\n",
    "            self.initializer = tf.keras.initializers.get(initializer)\n",
    "        else:\n",
    "            self.initializer = initializer\n",
    "        if combiner not in [\"sum\", \"mean\"]:\n",
    "            raise RuntimeError(\"combiner must be one of \\{'sum', 'mean'\\}.\")\n",
    "        self.combiner = combiner\n",
    "        if (not isinstance(gpus, list)) and (not isinstance(gpus, tuple)):\n",
    "            raise RuntimeError(\"gpus must be a list or tuple.\")\n",
    "        self.gpus = gpus\n",
    "\n",
    "    def build(self, _):\n",
    "        if isinstance(self.initializer, tf.keras.initializers.Initializer):\n",
    "            if len(self.gpus) > 1:\n",
    "                self.embeddings_params = list()\n",
    "                mod_size = self.vocabulary_size % len(self.gpus)\n",
    "                vocabulary_size_each_gpu = [(self.vocabulary_size // len(self.gpus)) + (1 if dev_id < mod_size else 0)\n",
    "                                            for dev_id in range(len(self.gpus))]\n",
    "\n",
    "                for i, gpu in enumerate(self.gpus):\n",
    "                    with tf.device(\"/gpu:%d\" %gpu):\n",
    "                        params_i = self.add_weight(name=\"embedding_\" + str(gpu), \n",
    "                                                   shape=(vocabulary_size_each_gpu[i], self.embedding_vec_size),\n",
    "                                                   initializer=self.initializer)\n",
    "                    self.embeddings_params.append(params_i)\n",
    "\n",
    "            else:\n",
    "                self.embeddings_params = self.add_weight(name='embeddings', \n",
    "                                                        shape=(self.vocabulary_size, self.embedding_vec_size),\n",
    "                                                        initializer=self.initializer)\n",
    "        else:\n",
    "            self.embeddings_params = self.initializer\n",
    "\n",
    "    @tf.function\n",
    "    def call(self, keys, output_shape):\n",
    "        result = tf.nn.embedding_lookup_sparse(self.embeddings_params, keys, \n",
    "                                             sp_weights=None, combiner=self.combiner)\n",
    "        return tf.reshape(result, output_shape)"
   ]
  },
  {
   "cell_type": "code",
   "execution_count": 13,
   "metadata": {},
   "outputs": [],
   "source": [
    "# define DeepFM model with original TF embedding layer\n",
    "class DeepFM_OriginalEmbedding(tf.keras.models.Model):\n",
    "    def __init__(self, \n",
    "                 vocabulary_size, \n",
    "                 embedding_vec_size,\n",
    "                 dropout_rate, # list of float\n",
    "                 deep_layers, # list of int\n",
    "                 initializer,\n",
    "                 gpus,\n",
    "                 batch_size,\n",
    "                 batch_size_eval,\n",
    "                 embedding_type = 'localized',\n",
    "                 slot_num=1,\n",
    "                 seed=123):\n",
    "        super(DeepFM_OriginalEmbedding, self).__init__()\n",
    "        tf.keras.backend.clear_session()\n",
    "        tf.compat.v1.set_random_seed(seed)\n",
    "\n",
    "        self.vocabulary_size = vocabulary_size\n",
    "        self.embedding_vec_size = embedding_vec_size\n",
    "        self.dropout_rate = dropout_rate\n",
    "        self.deep_layers = deep_layers\n",
    "        self.gpus = gpus\n",
    "        self.batch_size = batch_size\n",
    "        self.batch_size_eval = batch_size_eval \n",
    "        self.slot_num = slot_num\n",
    "        self.embedding_type = embedding_type\n",
    "\n",
    "        self.original_embedding_layer = OriginalEmbedding(vocabulary_size=vocabulary_size, \n",
    "                                            embedding_vec_size=embedding_vec_size + 1, \n",
    "                                            initializer=initializer, gpus=gpus)\n",
    "        self.deep_dense = []\n",
    "        for i, deep_units in enumerate(self.deep_layers):\n",
    "            self.deep_dense.append(tf.keras.layers.Dense(units=deep_units, activation=None, use_bias=True,\n",
    "                                                         kernel_initializer='glorot_normal', \n",
    "                                                         bias_initializer='glorot_normal'))\n",
    "            self.deep_dense.append(tf.keras.layers.Dropout(dropout_rate[i]))\n",
    "        self.deep_dense.append(tf.keras.layers.Dense(units=1, activation=None, use_bias=True,\n",
    "                                                     kernel_initializer='glorot_normal',\n",
    "                                                     bias_initializer=tf.constant_initializer(0.01)))\n",
    "        self.add_layer = tf.keras.layers.Add()\n",
    "        self.y_act = tf.keras.layers.Activation(activation='sigmoid')\n",
    "\n",
    "        self.dense_multi = Multiply(1)\n",
    "        self.dense_embedding = Multiply(self.embedding_vec_size)\n",
    "\n",
    "        self.concat_1 = tf.keras.layers.Concatenate()\n",
    "        self.concat_2 = tf.keras.layers.Concatenate()\n",
    "\n",
    "    @tf.function\n",
    "    def call(self, dense_feature, sparse_feature, training=True):\n",
    "        \"\"\"\n",
    "        forward propagation.\n",
    "        #arguments:\n",
    "            dense_feature: [batch_size, dense_dim]\n",
    "            sparse_feature: for OriginalEmbedding, it is a SparseTensor, and the dense shape is [batch_size * slot_num, max_nnz];\n",
    "                            for PluginEmbedding, it is a list of [row_offsets, value_tensors, nnz_array]. \n",
    "        \"\"\"\n",
    "        with tf.name_scope(\"embedding_and_slice\"):\n",
    "            dense_0 = tf.cast(tf.expand_dims(dense_feature, 2), dtype=tf.float32) # [batchsize, dense_dim, 1]\n",
    "            dense_mul = self.dense_multi(dense_0) # [batchsize, dense_dim, 1]\n",
    "            dense_emb = self.dense_embedding(dense_0) # [batchsize, dense_dim, embedding_vec_size]\n",
    "            dense_mul = tf.reshape(dense_mul, [dense_mul.shape[0], -1]) # [batchsize, dense_dim * 1]\n",
    "            dense_emb = tf.reshape(dense_emb, [dense_emb.shape[0], -1]) # [batchsize, dense_dim * embedding_vec_size]\n",
    "\n",
    "            sparse = self.original_embedding_layer(sparse_feature, output_shape=[-1, self.slot_num, self.embedding_vec_size + 1])\n",
    "\n",
    "            sparse_1 = tf.slice(sparse, [0, 0, self.embedding_vec_size], [-1, self.slot_num, 1]) #[batchsize, slot_num, 1]\n",
    "            sparse_1 = tf.squeeze(sparse_1, 2) # [batchsize, slot_num]\n",
    "\n",
    "            sparse_emb = tf.slice(sparse, [0, 0, 0], [-1, self.slot_num, self.embedding_vec_size]) #[batchsize, slot_num, embedding_vec_size]\n",
    "            sparse_emb = tf.reshape(sparse_emb, [-1, self.slot_num * self.embedding_vec_size]) #[batchsize, slot_num * embedding_vec_size]\n",
    "        \n",
    "        with tf.name_scope(\"FM\"):\n",
    "            with tf.name_scope(\"first_order\"):\n",
    "                first = self.concat_1([dense_mul, sparse_1]) # [batchsize, dense_dim + slot_num]\n",
    "                first_out = tf.reduce_sum(first, axis=-1, keepdims=True) # [batchsize, 1]\n",
    "                \n",
    "            with tf.name_scope(\"second_order\"):\n",
    "                hidden = self.concat_2([dense_emb, sparse_emb]) # [batchsize, (dense_dim + slot_num) * embedding_vec_size]\n",
    "                second = tf.reshape(hidden, [-1, dense_feature.shape[1] + self.slot_num, self.embedding_vec_size])\n",
    "                square_sum = tf.math.square(tf.math.reduce_sum(second, axis=1, keepdims=True)) # [batchsize, 1, embedding_vec_size]\n",
    "                sum_square = tf.math.reduce_sum(tf.math.square(second), axis=1, keepdims=True) # [batchsize, 1, embedding_vec_size]\n",
    "                \n",
    "                second_out = 0.5 * (sum_square - square_sum) # [batchsize, 1, embedding_vec_size]\n",
    "                second_out = tf.math.reduce_sum(second_out, axis=-1, keepdims=False) # [batchsize, 1]\n",
    "                \n",
    "        with tf.name_scope(\"Deep\"):\n",
    "            for i, layer in enumerate(self.deep_dense):\n",
    "                if i % 2 == 0: # dense\n",
    "                    hidden = layer(hidden)\n",
    "                else: # dropout\n",
    "                    hidden = layer(hidden, training)\n",
    "\n",
    "        y = self.add_layer([hidden, first_out, second_out])\n",
    "        y = self.y_act(y) # [batchsize, 1]\n",
    "\n",
    "        return y"
   ]
  },
  {
   "cell_type": "markdown",
   "metadata": {},
   "source": [
    "Dataset is needed to use these models for training. [Kaggle Criteo datasets](http://labs.criteo.com/2014/02/kaggle-display-advertising-challenge-dataset/) provided by CriteoLabs is used as the training dataset. The original training set contains 45,840,617 examples. Each example contains a label (0 by default or 1 if the ad was clicked) and 39 features in which 13 of them are integer and the other 26 are categorial. Since TFRecord is suitable for the training process and the Criteo dataset is missing numerous values across the feature columns, preprocessing is needed. The original test set won't be used because it doesn't contain labels."
   ]
  },
  {
   "cell_type": "markdown",
   "metadata": {},
   "source": [
    "### Dataset processing ###\n",
    "1. Download dataset from [https://ailab.criteo.com/download-criteo-1tb-click-logs-dataset/](http://azuremlsampleexperiments.blob.core.windows.net/criteo/day_1.gz).\n",
    "2. Extract the dataset by running the following command. \n",
    "    ```shell\n",
    "    $ gunzip day_1.gz\n",
    "    ```\n",
    "    \n",
    "3. The whole dataset is too large, so get a subset with\n",
    "    ```shell\n",
    "    $ head -n 45840617 day_1 > train.txt\n",
    "    ```\n",
    "4. Preprocess the datast and set missing values.\n",
    "Preprocessing functions are defined in [preprocess.py](../tools/embedding_plugin/performance_profile/preprocess.py). Open that file and check the codes."
   ]
  },
  {
   "cell_type": "code",
   "execution_count": null,
   "metadata": {},
   "outputs": [],
   "source": [
    "# specify source csv name and output csv name, run this command will do the preprocessing.\n",
    "# Warning: this command will take serveral hours to do preprocessing.\n",
    "%run ../tools/embedding_plugin/performance_profile/preprocess.py \\\n",
    "    --src_csv_path=../tools/embedding_plugin/train.txt \\\n",
    "    --dst_csv_path=../tools/embedding_plugin/train.out.txt \\\n",
    "    --normalize_dense=0 --feature_cross=0"
   ]
  },
  {
   "cell_type": "markdown",
   "metadata": {},
   "source": [
    "5. Split the dataset by running the following commands:\n",
    "```shell\n",
    "$ head -n 36672493 train.out.txt > train\n",
    "$ tail -n 9168124 train.out.txt > valtest\n",
    "$ head -n 4584062 valtest > val\n",
    "$ tail -n 4584062 valtest > test\n",
    "```"
   ]
  },
  {
   "cell_type": "markdown",
   "metadata": {},
   "source": [
    "6. Convert the dataset to a TFRecord file. Converting functions are defined in [txt2tfrecord.py](../tools/embedding_plugin/performance_profile/txt2tfrecord.py). Open that file and check the codes.\n",
    "After the data preprocessing is completed, *.tfrecord file(s) will be generated, which can be used for training. The training loop can now be configured to use the dataset and models to perform the training."
   ]
  },
  {
   "cell_type": "code",
   "execution_count": null,
   "metadata": {},
   "outputs": [],
   "source": [
    "# specify source name and output tfrecord name, run this command will do the converting.\n",
    "# Warning: this command will take half an hour to do converting.\n",
    "%run ../tools/embedding_plugin/performance_profile/txt2tfrecord.py \\\n",
    "    --src_txt_name=train \\\n",
    "    --dst_tfrecord_name=train.tfrecord \\\n",
    "    --normalized=0 --use_multi_process=1 \\\n",
    "    --shard_num=1 \n",
    "    # if multi tfrecord files are wanted, set shard_num to the number of files."
   ]
  },
  {
   "cell_type": "markdown",
   "metadata": {},
   "source": [
    "### Define training loop and do training ###\n",
    "In [read_data.py](../tools/embedding_plugin/performance_profile/read_data.py), some preprocessing and TF data reading pipeline creation functions are defined."
   ]
  },
  {
   "cell_type": "code",
   "execution_count": 14,
   "metadata": {},
   "outputs": [
    {
     "name": "stdout",
     "output_type": "stream",
     "text": [
      "[INFO]: loadding from /workspace/hugectr/build/lib/libembedding_plugin.so\n"
     ]
    }
   ],
   "source": [
    "# set env path, so that some modules can be imported\n",
    "sys.path.append(\"../tools/embedding_plugin/performance_profile/\")\n",
    "\n",
    "import txt2tfrecord as utils\n",
    "from read_data import CreateDataset\n",
    "import time\n",
    "import logging\n",
    "logging.basicConfig(format='%(asctime)s %(message)s')\n",
    "logging.root.setLevel('INFO')"
   ]
  },
  {
   "cell_type": "code",
   "execution_count": 15,
   "metadata": {},
   "outputs": [],
   "source": [
    "# choose wich model for training\n",
    "which_model = \"Plugin\" # change it to \"Original\", if you want to try the model define with original tf ops."
   ]
  },
  {
   "cell_type": "code",
   "execution_count": 16,
   "metadata": {},
   "outputs": [],
   "source": [
    "# set some hyper parameters for training process\n",
    "if (\"Plugin\" == which_model):\n",
    "    batch_size = 16384\n",
    "    n_epochs = 1\n",
    "    distribute_keys = 1 \n",
    "    gpus = [0] # use GPU0\n",
    "    embedding_type = 'distributed'\n",
    "    vocabulary_size = 1737710\n",
    "    embedding_vec_size = 10\n",
    "    slot_num = 26\n",
    "    batch_size_eval = 1 * len(gpus)\n",
    "    \n",
    "elif (\"Original\" == which_model):\n",
    "    batch_size = 16384\n",
    "    n_epochs = 1\n",
    "    distribute_keys = 0\n",
    "    gpus = [0] # use GPU0\n",
    "    vocabulary_size = 1737710\n",
    "    embedding_vec_size = 10\n",
    "    slot_num = 26\n",
    "    batch_size_eval = 1 * len(gpus)\n",
    "    embedding_type = 'distributed'"
   ]
  },
  {
   "cell_type": "code",
   "execution_count": 17,
   "metadata": {},
   "outputs": [],
   "source": [
    "# define feature_description to read tfrecord examples.\n",
    "cols = [utils.idx2key(idx, False) for idx in range(0, utils.NUM_TOTAL_COLUMNS)]\n",
    "feature_desc = dict()\n",
    "for col in cols:\n",
    "    if col == 'label' or col.startswith(\"I\"):\n",
    "        feature_desc[col] = tf.io.FixedLenFeature([], tf.int64) # scaler\n",
    "    else: \n",
    "        feature_desc[col] = tf.io.FixedLenFeature([1], tf.int64) # [slot_num, nnz]"
   ]
  },
  {
   "cell_type": "code",
   "execution_count": 18,
   "metadata": {},
   "outputs": [],
   "source": [
    "# please set data_path to your tfrecord\n",
    "data_path = \"../tools/embedding_plugin/performance_profile/\""
   ]
  },
  {
   "cell_type": "code",
   "execution_count": 19,
   "metadata": {},
   "outputs": [],
   "source": [
    "# create tfrecord reading pipeling\n",
    "dataset_names = [data_path + \"./train.tfrecord\"]\n",
    "dataset = CreateDataset(dataset_names=dataset_names,\n",
    "                       feature_desc=feature_desc,\n",
    "                       batch_size=batch_size,\n",
    "                       n_epochs=n_epochs,\n",
    "                       slot_num=slot_num,\n",
    "                       max_nnz=1,\n",
    "                       convert_to_csr=False,\n",
    "                       gpu_count=len(gpus),\n",
    "                       embedding_type=embedding_type,\n",
    "                       get_row_indices=True)()"
   ]
  },
  {
   "cell_type": "code",
   "execution_count": 20,
   "metadata": {},
   "outputs": [],
   "source": [
    "# define loss function and optimizer used in other TF layers.\n",
    "optimizer = tf.keras.optimizers.Adam(learning_rate=0.001)\n",
    "loss_fn = tf.keras.losses.BinaryCrossentropy(from_logits=False)"
   ]
  },
  {
   "cell_type": "code",
   "execution_count": 21,
   "metadata": {},
   "outputs": [],
   "source": [
    "# create model instance\n",
    "if \"Original\" == which_model:\n",
    "    model = DeepFM_OriginalEmbedding(vocabulary_size=vocabulary_size, embedding_vec_size=embedding_vec_size, \n",
    "                                     embedding_type=embedding_type,\n",
    "                                     dropout_rate=[0.5] * 10, deep_layers=[1024] * 10,\n",
    "                                     initializer='uniform', gpus=gpus, batch_size=batch_size, \n",
    "                                     batch_size_eval=batch_size_eval,\n",
    "                                     slot_num=slot_num)\n",
    "elif \"Plugin\" == which_model:\n",
    "    hugectr_tf_ops_v2.reset()\n",
    "    model = DeepFM_PluginEmbedding(vocabulary_size=vocabulary_size, embedding_vec_size=embedding_vec_size, \n",
    "                                   embedding_type=embedding_type,\n",
    "                                   dropout_rate=[0.5] * 10, deep_layers=[1024] * 10,\n",
    "                                   initializer='uniform', gpus=gpus, batch_size=batch_size, \n",
    "                                   batch_size_eval=batch_size_eval,\n",
    "                                   slot_num=slot_num)"
   ]
  },
  {
   "cell_type": "code",
   "execution_count": 22,
   "metadata": {},
   "outputs": [],
   "source": [
    "# define training step\n",
    "@tf.function\n",
    "def _train_step(dense_batch, sparse_batch, y_batch, model, loss_fn, optimizer):\n",
    "    with tf.GradientTape() as tape:\n",
    "        y_batch = tf.cast(y_batch, dtype=tf.float32)\n",
    "        logits = model(dense_batch, sparse_batch, training=True)\n",
    "        loss = loss_fn(y_batch, logits)\n",
    "        loss /= dense_batch.shape[0]\n",
    "    grads = tape.gradient(loss, model.trainable_weights)\n",
    "    optimizer.apply_gradients(zip(grads, model.trainable_weights))\n",
    "    return loss"
   ]
  },
  {
   "cell_type": "code",
   "execution_count": 23,
   "metadata": {},
   "outputs": [
    {
     "name": "stderr",
     "output_type": "stream",
     "text": [
      "2021-01-30 07:52:25,346 begin to train\n",
      "2021-01-30 07:52:37,596 step: 100, loss: 0.0000278, elapsed time: 12.24864 seconds.\n",
      "2021-01-30 07:52:48,122 step: 200, loss: 0.0000301, elapsed time: 10.52632 seconds.\n",
      "2021-01-30 07:52:59,111 step: 300, loss: 0.0000292, elapsed time: 10.98891 seconds.\n",
      "2021-01-30 07:53:10,397 step: 400, loss: 0.0000298, elapsed time: 11.28664 seconds.\n",
      "2021-01-30 07:53:21,045 step: 500, loss: 0.0000308, elapsed time: 10.64784 seconds.\n",
      "2021-01-30 07:53:31,526 step: 600, loss: 0.0000298, elapsed time: 10.48030 seconds.\n",
      "2021-01-30 07:53:41,712 step: 700, loss: 0.0000298, elapsed time: 10.18635 seconds.\n",
      "2021-01-30 07:53:52,467 step: 800, loss: 0.0000304, elapsed time: 10.75503 seconds.\n",
      "2021-01-30 07:54:03,011 step: 900, loss: 0.0000299, elapsed time: 10.54400 seconds.\n",
      "2021-01-30 07:54:14,301 step: 1000, loss: 0.0000307, elapsed time: 11.28991 seconds.\n",
      "2021-01-30 07:54:25,194 step: 1100, loss: 0.0000286, elapsed time: 10.89364 seconds.\n",
      "2021-01-30 07:54:35,751 step: 1200, loss: 0.0000310, elapsed time: 10.55683 seconds.\n",
      "2021-01-30 07:54:46,374 step: 1300, loss: 0.0000318, elapsed time: 10.62237 seconds.\n",
      "2021-01-30 07:54:56,874 step: 1400, loss: 0.0000299, elapsed time: 10.50061 seconds.\n",
      "2021-01-30 07:55:07,540 step: 1500, loss: 0.0000308, elapsed time: 10.66558 seconds.\n",
      "2021-01-30 07:55:18,125 step: 1600, loss: 0.0000317, elapsed time: 10.58490 seconds.\n",
      "2021-01-30 07:55:28,575 step: 1700, loss: 0.0000298, elapsed time: 10.45029 seconds.\n",
      "2021-01-30 07:55:39,030 step: 1800, loss: 0.0000329, elapsed time: 10.45500 seconds.\n",
      "2021-01-30 07:55:49,386 step: 1900, loss: 0.0000326, elapsed time: 10.35561 seconds.\n",
      "2021-01-30 07:55:59,627 step: 2000, loss: 0.0000334, elapsed time: 10.24157 seconds.\n",
      "2021-01-30 07:56:09,869 step: 2100, loss: 0.0000335, elapsed time: 10.24189 seconds.\n",
      "2021-01-30 07:56:20,113 step: 2200, loss: 0.0000348, elapsed time: 10.24432 seconds.\n",
      "2021-01-30 07:56:24,112 Train End. Elapsed Time: 238.765 seconds.\n"
     ]
    }
   ],
   "source": [
    "# training loop\n",
    "logging.info(\"begin to train\")\n",
    "begin_time = time.time()\n",
    "display_begin = begin_time\n",
    "for step, datas in enumerate(dataset):\n",
    "    label, dense, others = datas[0], datas[1], datas[2:]\n",
    "    if \"Original\" == which_model:\n",
    "        sparse = others[-1]\n",
    "    elif \"Plugin\" == which_model:\n",
    "        sparse = others[0:2]\n",
    "        sparse = hugectr_tf_ops_v2.broadcast_then_convert_to_csr(model.get_embedding_name, \n",
    "                                                                row_indices=sparse[0], values=sparse[1], \n",
    "                                                                T=[tf.int32]*len(gpus))\n",
    "    train_loss = _train_step(dense, sparse, label, model, loss_fn, optimizer)\n",
    "    loss_value = train_loss.numpy()\n",
    "    \n",
    "    if (step % 100 == 0 and step != 0):\n",
    "        display_end = time.time()\n",
    "        logging.info(\"step: %d, loss: %.7f, elapsed time: %.5f seconds.\" %(step, loss_value, (display_end - display_begin)))\n",
    "        display_begin = display_end\n",
    "        \n",
    "end_time = time.time()\n",
    "logging.info(\"Train End. Elapsed Time: %.3f seconds.\" %(end_time - begin_time))"
   ]
  },
  {
   "cell_type": "markdown",
   "metadata": {},
   "source": [
    "In this configuration, `tf.data.Dataset` produces training data slowly, which makes the whole training process slow. Therefore, the training elapsed time for `Original` and `Plugin` are similar."
   ]
  },
  {
   "cell_type": "markdown",
   "metadata": {},
   "source": [
    "## API signature ##\n",
    "All embedding_plugin APIs are defined in [hugectr_tf_ops_v2.py](../tools/embedding_plugin/python/hugectr_tf_ops_v2.py).\n",
    "\n",
    "Embedding_plugin takes `COO (Coordinate)` format as input format when `fprop` is used. <br>\n",
    "In some cases, `fprop_experimental` can get better performance than `fprop`, but it is not stable. <br>\n",
    "If `fprop_experimental` is used, input data format should be `CSR (Compressed Sparse Row)`. \n",
    "\n",
    "For more detail about how to convert your input data to `CSR` or `COO` format, please refer to [samples/format_processing.py](../tools/embedding_plugin/samples/format_processing.py). <br>\n",
    "For more code samples, please refer to [samples/sample_with_fprop*.py](../tools/embedding_plugin/samples/sample_with_fprop.py)."
   ]
  },
  {
   "cell_type": "code",
   "execution_count": 24,
   "metadata": {},
   "outputs": [
    {
     "data": {
      "text/html": [
       "<style>\n",
       "table {float:left}\n",
       "</style>\n"
      ],
      "text/plain": [
       "<IPython.core.display.HTML object>"
      ]
     },
     "metadata": {},
     "output_type": "display_data"
    }
   ],
   "source": [
    "%%html\n",
    "<style>\n",
    "table {float:left}\n",
    "</style>"
   ]
  },
  {
   "cell_type": "markdown",
   "metadata": {},
   "source": [
<<<<<<< HEAD
    "  ```python\n",
    "  init(visiable_gpus, seed=0, key_type='int64', value_type='float', batch_size=1, batch_size_eval=1)\n",
=======
    "---\n",
    "---\n",
    "+ ```python\n",
    "  init(visible_gpus, seed=0, key_type='int64', value_type='float', batch_size=1, batch_size_eval=1)\n",
>>>>>>> aaffcbfb
    "  ```\n",
    "  \n",
    "This function is used to create resource manager, which manages resources used by embedding_plugin.\n",
    "**IMPORTANT:** This function can only be called once. It must be called before any other embedding_plugin API is called. Currently, only key_type='int64', value_type='float' has been tested.\n",
    "\n",
    "\n",
    "| Args ||\n",
    "| :-----| :---- |\n",
    "| visible_gpus | list of integers, used to specify which gpus will be used by embedding_plugin. |\n",
    "| seed | integer, the initializer random seed for embedding_plugin. |\n",
    "| key_type| string, can be one of {'uint32', 'int64'}. Used to specify the input keys data type. |\n",
    "| value_type| string, can be one of {'float', 'half'}. Used to specify the data type of embedding_plugin forward result. |\n",
    "| batch_size| integer, batch_size used in training process. |\n",
    "| batch_size_eval| integer, batch_size used in evaluation process. |\n"
   ]
  },
  {
   "cell_type": "markdown",
   "metadata": {},
   "source": [
<<<<<<< HEAD
    "  ```python\n",
=======
    "---\n",
    "---\n",
    "+ ```python\n",
    "  reset()\n",
    "  ```\n",
    "  \n",
    "This function is used to explicitly release the resources created by embedding plugin. You can call this function multiple times, and it will not throw any error."
   ]
  },
  {
   "cell_type": "markdown",
   "metadata": {},
   "source": [
    "---\n",
    "---\n",
    "+ ```python\n",
>>>>>>> aaffcbfb
    "  embedding_name = create_embedding(init_value, name_='hugectr_embedding', embedding_type='localized',\n",
    "                                     optimizer_type='Adam', max_vocabulary_size_per_gpu=1, slot_size_array=[],\n",
    "                                     opt_hparams=[0.001], update_type='Local', atomic_update=true, scaler=1.0,\n",
    "                                     slot_num=1, max_nnz=1, max_feature_num=1000, embedding_vec_size=1,\n",
    "                                     combiner='sum')\n",
    "  ```\n",
    "  \n",
    "| Args ||\n",
    "| :-----| :---- |\n",
    "|init_value| can be a `boolean` or a 2-D matrix with `dtype=tf.float32`. When it is `bool`, parameters will be randomly initialized. When it is a 2-D matrix with `dtype=tf.float32`, that matrix will be used to initialize embedding table parameters, and the matrix's row-index will be deemed to be key of the embedding table.|\n",
    "|name_|string, the name of this embedding layer. If `name_` is unique, then it will be used as the embedding layer name, otherwise, numerical suffix will be automatically added to `name_` to form an unique name for this embedding layer. |\n",
    "|embedding_type| string, can be one of {'localized', 'distributed'}. |\n",
    "| optimizer_type| string, can be one of {'Adam', 'MomentumSGD', 'Nesterov', 'SGD'}. | \n",
    "|max_vocabulary_size_per_gpu| integer, used to allocate GPU memory spaces for embedding layer.|\n",
    "|slot_size_array| list of integers, used to allocate GPU memory spaces precisely for embedding layer.|\n",
    "|opt_hparams| list of floats, used to specify hyper parameters for optimizer.<br>For `Adam`, `opt_hparams` must be a list of `[learning_rate, beta1, beta2, epsilon]`.<br>For `MomentumSGD`, `opt_hparams` must be a list of `[learning_rate, momentum_factor]`.<br>For `Nesterov`, `opt_hparams` must be a list of `[learning_rate, momentum_factor]`.<br>For `SGD`, `opt_hparams` must be a list of `[learning_rate]`.|\n",
    "|update_type| string, can be one of {'Local', 'Global', 'LazyGlobal'}. |\n",
    "|atomic_update| bool, only used in `SGD` optimizer. |\n",
    "|scaler| float, can be one of {1.0, 128.0, 256.0, 512.0, 1024.0}, used in `mixed_precission` training. |\n",
    "|slot_num| integer, how many slots (feature-fields) are unified in a single embedding layer. |\n",
    "|max_nnz| integer, the number of valid keys in a single slot.|\n",
    "|max_feature_num| integer, the number of valid keys in a single input sample.|\n",
    "|embedding_vec_size| integer, the embedding vector size of this embedding layer.|\n",
    "|combier|string, can be one of {'mean', 'sum'}. specify how to combine different embedding vector in the same slot.|\n",
    "\n",
    "|Returns||\n",
    "|:----| :---- |\n",
    "|embedding_name| tf.Tensor, dtype=tf.string. An unique name for this embedding layer.|\n",
    "\n"
   ]
  },
  {
   "cell_type": "markdown",
   "metadata": {},
   "source": [
<<<<<<< HEAD
    "  ```python\n",
    "  forward_result = fprop(sparse_indices, values, dense_shape, embedding_name, \n",
    "                         bp_trigger, output_type, is_training=True)\n",
=======
    "---\n",
    "---\n",
    "+ ```python\n",
    "  each_replica = broadcast_then_convert_to_csr(embedding_name, row_indices, values, T, is_training=True)\n",
>>>>>>> aaffcbfb
    "  ```\n",
    "  \n",
    "This function take `COO` format as input on only one device. It will broadcast its input: `row_indices` and `values` to multiple GPUs, and then converting to `CSR` format will be conducted on each GPU independetely. This function **Must Not** be put inside of the scope of `MirroredStrategy` to avoid being called mutiple times in each iteration. After this function is called, `fprop` can be used to do the embedding forward propagation. \n",
    "\n",
    "For code sample, please refer to [samples/sample_with_fprop.py](../tools/embedding_plugin/samples/sample_with_fprop.py).\n",
    "\n",
    "|Args||\n",
    "|:----|:----|\n",
    "|embedding_name| tf.Tensor with `dtype=tf.string`, use which embedding layer.|\n",
    "|row_indices| 1-D tf.Tensor with `dtype=tf.int64`. It denotes the `row indices` of the `COO` format input data for all GPUs.|\n",
    "|values| 1-D tf.Tensor with `dtype=tf.int64`. It denotes the `valid values` of the `COO` format input data for all GPUs.|\n",
    "| T | A list of `tf.int32`, whose length must be equal to the number of GPUs.|\n",
    "\n",
    "|Returns||\n",
    "|:----|:----|\n",
    "|each_replica| A list of tf.Tensor with `dtype=T`. Used as a placeholder to avoid this function being removed by `tf.Graph`.|"
   ]
  },
  {
   "cell_type": "markdown",
   "metadata": {},
   "source": [
    "---\n",
    "---\n",
    "+ ```python\n",
    "  replica_forward = fprop(embedding_name, replica_id, to_each_replica, bp_trigger, is_training=True)\n",
    "  ```\n",
    "  \n",
    "This function can be used to do forward propagation for `Distributed` and `Localized` embedding layers. If multiple GPUs are used, this function must be put inside the scope of `MirroredStrategy` to do forward propagation on each GPU. If this function is used, `broadcast_then_convert_to_csr()` must be called before the calling of this function.\n",
    "\n",
    "For code sample, please refer to [samples/sample_with_fprop.py](../tools/embedding_plugin/samples/sample_with_fprop.py).\n",
    "\n",
    "|Args||\n",
    "|:----|:----|\n",
    "|embedding_name| tf.Tensor with `dtype=tf.string`, use which embedding layer.|\n",
    "|replica_id|tf.Tensor with `dtype=tf.int32`, denotes the replica id in the group of GPUs. Can be obtained with `tf.distribute.get_replica_context().replica_id_in_sync_group`|\n",
    "|to_each_replica| Scalar tf.Tensor with `dtype=tf.int32`, the output from `broadcast_then_convert_to_csr()`|\n",
    "|bp_trigger| tf.Variable(dtype=tf.float32), used to automatically trigger back propagation of the embedding layer.|\n",
    "|is_training| `boolean`, specify whether use `training` resources or `evaluation` resources.|\n",
    "\n",
    "|Returns||\n",
    "|:----|:----|\n",
    "|replica_forward| tf.Tensor with `shape=[replica_batch_size, slot_num, embedding_vec_size]` for one GPU."
   ]
  },
  {
   "cell_type": "markdown",
   "metadata": {},
   "source": [
<<<<<<< HEAD
    "  ```python\n",
    "  forward_result = fprop_v3(embedding_name, row_offsets, value_tensors, nnz_array, \n",
    "                            bp_trigger, output_shape, is_training=True)\n",
=======
    "---\n",
    "---\n",
    "+ ```python\n",
    "  replica_forward = fprop_experimental(embedding_name, replica_id, row_offset, values, nnz, bp_trigger, is_training=True, input_buffer_reset=False)\n",
>>>>>>> aaffcbfb
    "  ```\n",
    "  \n",
    "This function can be used to do forward propagation for `Distributed` and `Localized` embedding layers. If multiple GPUs are used, this function must be put inside the scope of `MirroredStrategy` to do forward propagation on each GPU. It only accept input data for one GPU, and produce the corresponding forward result for that GPU. And it takes `CSR` format as input.\n",
    "\n",
    "In some cases, this function can get better performance than `fprop`, but it is not stable. <br>\n",
    "For code sample, please refer to [samples/sample_with_fprop_experimental.py](../tools/embedding_plugin/samples/sample_with_fprop_experimental.py).\n",
    "\n",
    "|Args||\n",
    "|:----|:----|\n",
    "|embedding_name| tf.Tensor with `dtype=tf.string`, use which embedding layer. |\n",
    "|replica_id| tf.Tensor with `dtype=tf.int32`, denotes the replica id in the group of GPUs. Can be obtained with `tf.distribute.get_replica_context().replica_id_in_sync_group`|\n",
    "|row_offset| 1-D tf.Tensor with `dtype=tf.int64`. It denotes the `row offset` of the `CSR` format input data for one GPU.|\n",
    "|values| 1-D tf.Tensor with `dtype=tf.int64`. It denotes the `valid value` of the `CSR` format input data for one GPU.|\n",
    "|nnz| Scalar tf.Tensor with `dtype=tf.int64`. It denotes the length of `values` of the `CSR` format input data for one GPU.|\n",
    "|bp_trigger|tf.Variable(dtype=tf.float32), used to automatically trigger back propagation of the embedding layer.|\n",
    "|is_training| `boolean`, specify whether use `training` resources or `evaluation` resources.|\n",
    "|input_buffer_reset| `boolean`, whether to reset the input buffer in each iteration.|\n",
    "\n",
    "|Returns||\n",
    "|:----|:----|\n",
    "|replica_forward| tf.Tensor with `shape=[replica_batch_size, slot_num, embedding_vec_size]` for one GPU."
   ]
  },
  {
   "cell_type": "markdown",
   "metadata": {},
   "source": [
<<<<<<< HEAD
    "  ```python\n",
=======
    "---\n",
    "---\n",
    "+ ```python\n",
>>>>>>> aaffcbfb
    "  save(embedding_name, save_name)\n",
    "  ```\n",
    "\n",
    "This function is used to save the `embedding_plugin` parameters in the file.\n",
    "\n",
    "|Args||\n",
    "|:----| :---- |\n",
    "|embedding_name| tf.Tensor with `dtype=tf.string`, save which embedding layer's parameter to file.|\n",
    "|save_name| string, the name of saved parameters.|"
   ]
  },
  {
   "cell_type": "markdown",
   "metadata": {},
   "source": [
<<<<<<< HEAD
    "  ```python\n",
=======
    "---\n",
    "---\n",
    "+ ```python\n",
>>>>>>> aaffcbfb
    "  restore(embedding_name, file_name)\n",
    "  ```\n",
    "  \n",
    "This function is used to restore the `embedding_plugin` parameters from file.\n",
    "\n",
    "|Args||\n",
    "|:----| :---- |\n",
    "|embedding_name| tf.Tensor with `dtype=tf.string`, restore parameters for which embedding layer.|\n",
    "|file_name| string, restore paramters from this file. |"
   ]
  }
 ],
 "metadata": {
  "kernelspec": {
   "display_name": "Python 3",
   "language": "python",
   "name": "python3"
  },
  "language_info": {
   "codemirror_mode": {
    "name": "ipython",
    "version": 3
   },
   "file_extension": ".py",
   "mimetype": "text/x-python",
   "name": "python",
   "nbconvert_exporter": "python",
   "pygments_lexer": "ipython3",
   "version": "3.6.9"
  }
 },
 "nbformat": 4,
 "nbformat_minor": 4
}<|MERGE_RESOLUTION|>--- conflicted
+++ resolved
@@ -18,16 +18,6 @@
    "cell_type": "markdown",
    "metadata": {},
    "source": [
-<<<<<<< HEAD
-    "## Using embedding_plugin under docker container ##\n",
-    "We have GPU plugin supported in our NGC container: nvcr.io/nvidia/hugectr:v2.3. To use it in iteration mode:\n",
-     "```shell\n",
-    "$ docker run --runtime=nvidia --rm -it nvcr.io/nvidia/hugectr:v2.3\n",
-    "```\n",
-    "You can also choose to build docker container yourselves like [link](../docs/hugectr_user_guide.md#build-the-hugectr-production-environment-with-the-docker-image)\n",
-    "## Build embedding_plugin ##\n",
-    "Another way you setup embedding_plugin is building HugeCTR yourself. You can do so by running the following commands:\n",
-=======
     "## What is new ##\n",
     "- Support `Localized` embedding.\n",
     "- No need to split DNN model into two sub-models, which means embedding layer can be put inside the scope of MirroredStrategy. "
@@ -37,20 +27,12 @@
    "cell_type": "markdown",
    "metadata": {},
    "source": [
-    "## Build embedding_plugin ##\n",
-    "Before using the embedding_plugin, you must first build it. <br>\n",
-    "With our `hugectr:v3.0-plugin-embedding` docker image, you can do so by running the following commands:\n",
->>>>>>> aaffcbfb
+    "## Using embedding_plugin under docker container ##\n",
+    "We have GPU plugin supported in our NGC container: nvcr.io/nvidia/hugectr:v3.0-plugin-embedding. To use it in iteration mode:\n",
     "```shell\n",
-    "$ git clone https://github.com/NVIDIA/HugeCTR.git\n",
-    "$ cd HugeCTR\n",
-    "$ git submodule update --init --recursive\n",
-    "$ mkdir -p build && cd build\n",
-    "$ cmake -DCMAKE_BUILD_TYPE=Release -DSM=80 -DONLY_EMB_PLUGIN=ON .. # target is NVIDIA A100\n",
-    "$ make -j$(nproc)\n",
-    "$ make install\n",
+    "$ docker run --runtime=nvidia --rm -it nvcr.io/nvidia/hugectr:v3.0-plugin-embedding\n",
     "```\n",
-    "Several dynamic libraries will be generated in the `lib/` directory that you'll have to load using TensorFlow. For convenient usage, you can directly import `hugectr_tf_ops_v2.py`, where we prepare the codes to load that dynamic library and wrap some operations, in your python script to be used with the embedding_plugin."
+    "Several dynamic libraries are generated in the `lib/` directory that you'll have to load using TensorFlow. For convenient usage, you can directly import `hugectr_tf_ops_v2.py`, where we prepare the codes to load that dynamic library and wrap some operations, in your python script to be used with the embedding_plugin."
    ]
   },
   {
@@ -1186,15 +1168,10 @@
    "cell_type": "markdown",
    "metadata": {},
    "source": [
-<<<<<<< HEAD
-    "  ```python\n",
-    "  init(visiable_gpus, seed=0, key_type='int64', value_type='float', batch_size=1, batch_size_eval=1)\n",
-=======
     "---\n",
     "---\n",
     "+ ```python\n",
     "  init(visible_gpus, seed=0, key_type='int64', value_type='float', batch_size=1, batch_size_eval=1)\n",
->>>>>>> aaffcbfb
     "  ```\n",
     "  \n",
     "This function is used to create resource manager, which manages resources used by embedding_plugin.\n",
@@ -1215,9 +1192,6 @@
    "cell_type": "markdown",
    "metadata": {},
    "source": [
-<<<<<<< HEAD
-    "  ```python\n",
-=======
     "---\n",
     "---\n",
     "+ ```python\n",
@@ -1234,7 +1208,6 @@
     "---\n",
     "---\n",
     "+ ```python\n",
->>>>>>> aaffcbfb
     "  embedding_name = create_embedding(init_value, name_='hugectr_embedding', embedding_type='localized',\n",
     "                                     optimizer_type='Adam', max_vocabulary_size_per_gpu=1, slot_size_array=[],\n",
     "                                     opt_hparams=[0.001], update_type='Local', atomic_update=true, scaler=1.0,\n",
@@ -1270,16 +1243,10 @@
    "cell_type": "markdown",
    "metadata": {},
    "source": [
-<<<<<<< HEAD
-    "  ```python\n",
-    "  forward_result = fprop(sparse_indices, values, dense_shape, embedding_name, \n",
-    "                         bp_trigger, output_type, is_training=True)\n",
-=======
     "---\n",
     "---\n",
     "+ ```python\n",
     "  each_replica = broadcast_then_convert_to_csr(embedding_name, row_indices, values, T, is_training=True)\n",
->>>>>>> aaffcbfb
     "  ```\n",
     "  \n",
     "This function take `COO` format as input on only one device. It will broadcast its input: `row_indices` and `values` to multiple GPUs, and then converting to `CSR` format will be conducted on each GPU independetely. This function **Must Not** be put inside of the scope of `MirroredStrategy` to avoid being called mutiple times in each iteration. After this function is called, `fprop` can be used to do the embedding forward propagation. \n",
@@ -1329,16 +1296,10 @@
    "cell_type": "markdown",
    "metadata": {},
    "source": [
-<<<<<<< HEAD
-    "  ```python\n",
-    "  forward_result = fprop_v3(embedding_name, row_offsets, value_tensors, nnz_array, \n",
-    "                            bp_trigger, output_shape, is_training=True)\n",
-=======
     "---\n",
     "---\n",
     "+ ```python\n",
     "  replica_forward = fprop_experimental(embedding_name, replica_id, row_offset, values, nnz, bp_trigger, is_training=True, input_buffer_reset=False)\n",
->>>>>>> aaffcbfb
     "  ```\n",
     "  \n",
     "This function can be used to do forward propagation for `Distributed` and `Localized` embedding layers. If multiple GPUs are used, this function must be put inside the scope of `MirroredStrategy` to do forward propagation on each GPU. It only accept input data for one GPU, and produce the corresponding forward result for that GPU. And it takes `CSR` format as input.\n",
@@ -1366,13 +1327,9 @@
    "cell_type": "markdown",
    "metadata": {},
    "source": [
-<<<<<<< HEAD
-    "  ```python\n",
-=======
     "---\n",
     "---\n",
     "+ ```python\n",
->>>>>>> aaffcbfb
     "  save(embedding_name, save_name)\n",
     "  ```\n",
     "\n",
@@ -1388,13 +1345,9 @@
    "cell_type": "markdown",
    "metadata": {},
    "source": [
-<<<<<<< HEAD
-    "  ```python\n",
-=======
     "---\n",
     "---\n",
     "+ ```python\n",
->>>>>>> aaffcbfb
     "  restore(embedding_name, file_name)\n",
     "  ```\n",
     "  \n",

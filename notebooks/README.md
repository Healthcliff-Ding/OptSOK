--- conflicted
+++ resolved
@@ -14,17 +14,10 @@
 Pull the container using the following command:
 
 ```shell
-<<<<<<< HEAD
 docker pull nvcr.io/nvidia/merlin/merlin-hugectr:22.07
 ```
 
 > To run the Sparse Operation Kit notebooks, pull the `nvcr.io/nvidia/merlin/merlin-tensorflow:22.07` container.
-=======
-docker pull nvcr.io/nvidia/merlin/merlin-hugectr:22.06
-```
-
-> To run the Sparse Operation Kit notebooks, pull the `nvcr.io/nvidia/merlin/merlin-tensorflow:22.06` container.
->>>>>>> a3703b3b
 
 ### Clone the HugeCTR Repository
 
@@ -39,17 +32,10 @@
 1. Launch the container in interactive mode (mount the HugeCTR root directory into the container for your convenience) by running this command:
 
    ```shell
-<<<<<<< HEAD
-   docker run --runtime=nvidia --rm -it --cap-add SYS_NICE --ipc=host --ulimit memlock=-1 --ulimit stack=67108864 -u $(id -u):$(id -g) -v $(pwd):/hugectr -w /hugectr -p 8888:8888 nvcr.io/nvidia/merlin/merlin-training:22.07
+   docker run --runtime=nvidia --rm -it --cap-add SYS_NICE --ipc=host --ulimit memlock=-1 --ulimit stack=67108864 -u $(id -u):$(id -g) -v $(pwd):/hugectr -w /hugectr -p 8888:8888 nvcr.io/nvidia/merlin/merlin-hugectr:22.07
    ```  
 
    > To run the  Sparse Operation Kit notebooks, specify the `nvcr.io/nvidia/merlin/merlin-tensorflow:22.07` container.
-=======
-   docker run --runtime=nvidia --rm -it --cap-add SYS_NICE -u $(id -u):$(id -g) -v $(pwd):/hugectr -w /hugectr -p 8888:8888 nvcr.io/nvidia/merlin/merlin-hugectr:22.06
-   ```  
-
-   > To run the  Sparse Operation Kit notebooks, specify the `nvcr.io/nvidia/merlin/merlin-tensorflow:22.06` container.
->>>>>>> a3703b3b
 
 2. Start Jupyter using these commands: 
 

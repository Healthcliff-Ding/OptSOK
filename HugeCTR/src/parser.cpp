--- conflicted
+++ resolved
@@ -492,108 +492,8 @@
     MPI_Comm_size(MPI_COMM_WORLD, &num_procs);
 #endif
 
-<<<<<<< HEAD
-    const std::map<std::string, Embedding_t> EMBEDDING_TYPE_MAP = {
-        {"DistributedSlotSparseEmbeddingHash", Embedding_t::DistributedSlotSparseEmbeddingHash}};
-    int max_feature_num_per_sample;
-    {
-      // Create Data Reader
-      auto j = get_json(config, "data");
-      auto j_source = get_json(j, "source");
-      std::string source_data;
-      if (j_source.is_array()) {
-        int num_nodes = j_source.size();
-        if (num_nodes != num_procs) {
-          CK_THROW_(Error_t::WrongInput, "num_nodes != num_procs");
-        }
-        source_data = j_source[pid].get<std::string>();
-      } else {
-        if (num_procs > 1) {
-          CK_THROW_(Error_t::WrongInput, "num_procs > 1");
-        }
-        source_data = get_value_from_json<std::string>(j, "source");
-      }
-      max_feature_num_per_sample = get_value_from_json<int>(j, "max_feature_num_per_sample");
-      auto label_dim = get_value_from_json<int>(j, "label_dim");
-      auto slot_num = get_value_from_json<int>(j, "slot_num");
-      data_reader.reset(new DataReader<TypeKey>(source_data, batch_size, label_dim, slot_num,
-                                                max_feature_num_per_sample, gpu_resource_group));
-      data_reader_eval = nullptr;
-      std::string eval_source;
-      FIND_AND_ASSIGN_STRING_KEY(eval_source, j);
-      if (eval_source.empty() == false) {
-        if (pid == 0) {  // master process
-          data_reader_eval.reset(data_reader->clone_eval_with_shared_output(eval_source));
-        } else {  // slave process
-          data_reader_eval.reset(data_reader->clone_eval_with_shared_output());
-        }
-      }
-    }
-    /* Create Embedding */
-    {
-      // optimizer configuration
-      auto j_optimizer = get_json(config, "optimizer");
-      auto opt_params = get_optimizer_param(j_optimizer);
-
-      auto j = get_json(config, "layers");
-      // embedding should be the first layer in json
-      auto embedding_name = get_value_from_json<std::string>(j[0], "type");
-
-      Embedding_t embedding_type;
-      if (!find_item_in_map(embedding_type, embedding_name, EMBEDDING_TYPE_MAP)) {
-        embedding = nullptr;
-        CK_THROW_(Error_t::WrongInput, "Not supported embedding type: " + embedding_name);
-      }
-
-      auto j_hparam = get_json(j[0], "sparse_embedding_hparam");
-      auto vocabulary_size = get_value_from_json<int>(j_hparam, "vocabulary_size");
-      auto embedding_vec_size = get_value_from_json<int>(j_hparam, "embedding_vec_size");
-      auto combiner = get_value_from_json<int>(j_hparam, "combiner");
-      auto slot_num = get_value_from_json<int>(j_hparam, "slot_num");
-
-      switch (embedding_type) {
-        case Embedding_t::DistributedSlotSparseEmbeddingHash: {
-          auto load_factor = get_value_from_json<float>(j_hparam, "load_factor");
-          const SparseEmbeddingHashParams embedding_params = {
-              batch_size,
-              vocabulary_size,
-              load_factor,
-              embedding_vec_size,
-              max_feature_num_per_sample,
-              slot_num,
-              combiner,  // combiner: 0-sum, 1-mean, 2-sqrtn
-              opt_params};
-          embedding.reset(EmbeddingCreator::create_distributed_sparse_embedding_hash(
-              data_reader->get_row_offsets_tensors(), data_reader->get_value_tensors(),
-              embedding_params, gpu_resource_group));
-          break;
-        }
-
-        case Embedding_t::LocalizedSlotSparseEmbeddingHash: {
-          auto load_factor = get_value_from_json<float>(j_hparam, "load_factor");
-          auto plan_file = get_value_from_json<std::string>(j_hparam, "plan_file"); // TODO: placeholder for plan_file
-          const SparseEmbeddingHashParams embedding_params = {
-              batch_size,
-              vocabulary_size,
-              load_factor,
-              embedding_vec_size,
-              max_feature_num_per_sample,
-              slot_num,
-              combiner,  // combiner: 0-sum, 1-mean, 2-sqrtn
-              opt_params};
-          embedding.reset(EmbeddingCreator::create_localized_sparse_embedding_hash(
-              data_reader->get_row_offsets_tensors(), data_reader->get_value_tensors(),
-              embedding_params, plan_file, gpu_resource_group));
-          break;
-        }
-        default: { assert(!"Error: no such option && should never get here!"); }
-      }
-    }
-    /* Create Network */
-=======
     std::map<std::string, SparseInput<TypeKey>> sparse_input_map;
     std::map<std::string, std::shared_ptr<Tensor<float>>> tensor_maps[gpu_resource_group->size()];
->>>>>>> d8ce6919
     {
       if (!network.empty()) {
         CK_THROW_(Error_t::WrongInput, "vector network is not empty");
@@ -604,158 +504,172 @@
 
       
       {
-	// Create Data Reader
-	const nlohmann::json& j = j_layers_array[0];
-	const auto layer_type_name = get_value_from_json<std::string>(j, "type");
-	if(layer_type_name.compare("Data")!=0){
-	  CK_THROW_(Error_t::WrongInput, "the first layer is not Data layer:" + layer_type_name);
-	}
-	
-	auto j_source = get_json(j, "source");
-	std::string source_data;
-	if (j_source.is_array()) {
-	  int num_nodes = j_source.size();
-	  if (num_nodes != num_procs) {
-	    CK_THROW_(Error_t::WrongInput, "num_nodes != num_procs");
-	  }
-	  source_data = j_source[pid].get<std::string>();
-	} else {
-	  if (num_procs > 1) {
-	    CK_THROW_(Error_t::WrongInput, "num_procs > 1");
-	  }
-	  source_data = get_value_from_json<std::string>(j, "source");
-	}
-	
-
-	auto j_label = get_json(j, "label");
-	auto top_strs_label = get_value_from_json<std::string>(j_label, "top");
-	auto label_dim = get_value_from_json<int>(j_label, "label_dim");
-
-	auto j_dense = get_json(j, "dense");
-	auto top_strs_dense = get_value_from_json<std::string>(j_dense, "top");
-	auto dense_dim = get_value_from_json<int>(j_dense, "dense_dim");
-
-	const std::map<std::string, Check_t> CHECK_TYPE_MAP = {
-	  {"Sum", Check_t::Sum},
-	  {"None", Check_t::None}
-	};
-
-	Check_t check_type;
-	const auto check_str = get_value_from_json<std::string>(j, "check");
-	if (!find_item_in_map(check_type, check_str, CHECK_TYPE_MAP)){
-	  CK_THROW_(Error_t::WrongInput, "Not supported check type: " + check_str);
-	}
-	
-	std::vector<DataReaderSparseParam> data_reader_sparse_param_array;
-
-	const std::map<std::string, DataReaderSparse_t> DATA_TYPE_MAP = {
-	  {"DistributedSlot", DataReaderSparse_t::Distributed},
-	  {"Localized", DataReaderSparse_t::Localized},
-	};
-
-	auto j_sparse = get_json(j, "sparse");
-	std::vector<std::string> sparse_names;
-
-	for(unsigned int i = 0; i < j_sparse.size(); i++){
-	  DataReaderSparseParam param;
-	  
-	  const nlohmann::json& js = j_sparse[i];
-	  const auto sparse_name = get_value_from_json<std::string>(js, "top");
-	  const auto data_type_name = get_value_from_json<std::string>(js, "type");
-	  if (!find_item_in_map(param.type, data_type_name, DATA_TYPE_MAP)){
-	    CK_THROW_(Error_t::WrongInput, "Not supported data type: " + data_type_name);
-	  }
-	  param.max_feature_num = get_value_from_json<int>(js, "max_feature_num_per_sample");
-	  param.slot_num = get_value_from_json<int>(js, "slot_num");
-	  data_reader_sparse_param_array.push_back(param);
-	  SparseInput<TypeKey> sparse_input(param.slot_num, param.max_feature_num);
-	  sparse_input_map.emplace(sparse_name, sparse_input);
-	  sparse_names.push_back(sparse_name);
-	}
-
-	data_reader.reset(new DataReader<TypeKey>(source_data, batch_size, label_dim, dense_dim, check_type,
-						  data_reader_sparse_param_array, gpu_resource_group));
-
-	for(unsigned int i = 0; i < gpu_resource_group->size(); i++){
-	  tensor_maps[i].emplace(top_strs_label, (data_reader->get_label_tensors())[i]);
-	  tensor_maps[i].emplace(top_strs_dense, (data_reader->get_dense_tensors())[i]);
-	}
-
-	for(unsigned int i = 0; i < j_sparse.size(); i++){
-	  const auto& sparse_input = sparse_input_map.find(sparse_names[i]);
-	  sparse_input->second.row = data_reader->get_row_offsets_tensors(i);
-	  sparse_input->second.value = data_reader->get_value_tensors(i);
-	}
-	data_reader_eval = nullptr;
-	std::string eval_source;
-	FIND_AND_ASSIGN_STRING_KEY(eval_source, j);
-	if (eval_source.empty() == false) {
-	  if (pid == 0) {  // master process
-	    data_reader_eval.reset(data_reader->clone_eval_with_shared_output(eval_source));
-	  } else {  // slave process
-	    data_reader_eval.reset(data_reader->clone_eval_with_shared_output());
-	  }
-	}
-      }
+        // Create Data Reader
+        const nlohmann::json& j = j_layers_array[0];
+        const auto layer_type_name = get_value_from_json<std::string>(j, "type");
+        if(layer_type_name.compare("Data")!=0){
+          CK_THROW_(Error_t::WrongInput, "the first layer is not Data layer:" + layer_type_name);
+        }
+        
+        auto j_source = get_json(j, "source");
+        std::string source_data;
+        if (j_source.is_array()) {
+          int num_nodes = j_source.size();
+          if (num_nodes != num_procs) {
+            CK_THROW_(Error_t::WrongInput, "num_nodes != num_procs");
+          }
+          source_data = j_source[pid].get<std::string>();
+        } else {
+          if (num_procs > 1) {
+            CK_THROW_(Error_t::WrongInput, "num_procs > 1");
+          }
+          source_data = get_value_from_json<std::string>(j, "source");
+        }
+        
+
+        auto j_label = get_json(j, "label");
+        auto top_strs_label = get_value_from_json<std::string>(j_label, "top");
+        auto label_dim = get_value_from_json<int>(j_label, "label_dim");
+
+        auto j_dense = get_json(j, "dense");
+        auto top_strs_dense = get_value_from_json<std::string>(j_dense, "top");
+        auto dense_dim = get_value_from_json<int>(j_dense, "dense_dim");
+
+        const std::map<std::string, Check_t> CHECK_TYPE_MAP = {
+          {"Sum", Check_t::Sum},
+          {"None", Check_t::None}
+        };
+
+        Check_t check_type;
+        const auto check_str = get_value_from_json<std::string>(j, "check");
+        if (!find_item_in_map(check_type, check_str, CHECK_TYPE_MAP)){
+          CK_THROW_(Error_t::WrongInput, "Not supported check type: " + check_str);
+        }
+        
+        std::vector<DataReaderSparseParam> data_reader_sparse_param_array;
+
+        const std::map<std::string, DataReaderSparse_t> DATA_TYPE_MAP = {
+          {"DistributedSlot", DataReaderSparse_t::Distributed},
+          {"Localized", DataReaderSparse_t::Localized},
+        };
+
+        auto j_sparse = get_json(j, "sparse");
+        std::vector<std::string> sparse_names;
+
+        for(unsigned int i = 0; i < j_sparse.size(); i++){
+          DataReaderSparseParam param;
+          
+          const nlohmann::json& js = j_sparse[i];
+          const auto sparse_name = get_value_from_json<std::string>(js, "top");
+          const auto data_type_name = get_value_from_json<std::string>(js, "type");
+          if (!find_item_in_map(param.type, data_type_name, DATA_TYPE_MAP)){
+            CK_THROW_(Error_t::WrongInput, "Not supported data type: " + data_type_name);
+          }
+          param.max_feature_num = get_value_from_json<int>(js, "max_feature_num_per_sample");
+          param.slot_num = get_value_from_json<int>(js, "slot_num");
+          data_reader_sparse_param_array.push_back(param);
+          SparseInput<TypeKey> sparse_input(param.slot_num, param.max_feature_num);
+          sparse_input_map.emplace(sparse_name, sparse_input);
+          sparse_names.push_back(sparse_name);
+        }
+
+        data_reader.reset(new DataReader<TypeKey>(source_data, batch_size, label_dim, dense_dim, check_type,
+                    data_reader_sparse_param_array, gpu_resource_group));
+
+        for(unsigned int i = 0; i < gpu_resource_group->size(); i++){
+          tensor_maps[i].emplace(top_strs_label, (data_reader->get_label_tensors())[i]);
+          tensor_maps[i].emplace(top_strs_dense, (data_reader->get_dense_tensors())[i]);
+        }
+
+        for(unsigned int i = 0; i < j_sparse.size(); i++){
+          const auto& sparse_input = sparse_input_map.find(sparse_names[i]);
+          sparse_input->second.row = data_reader->get_row_offsets_tensors(i);
+          sparse_input->second.value = data_reader->get_value_tensors(i);
+        }
+        data_reader_eval = nullptr;
+        std::string eval_source;
+        FIND_AND_ASSIGN_STRING_KEY(eval_source, j);
+        if (eval_source.empty() == false) {
+          if (pid == 0) {  // master process
+            data_reader_eval.reset(data_reader->clone_eval_with_shared_output(eval_source));
+          } else {  // slave process
+            data_reader_eval.reset(data_reader->clone_eval_with_shared_output());
+          }
+        }
+      }
+
 
       /* Create Embedding */
       {
 
-	auto opt_params = get_optimizer_param(j_optimizer);
-
-	
-	const std::map<std::string, Embedding_t> EMBEDDING_TYPE_MAP = {
-	  {"SparseEmbedding", Embedding_t::SparseEmbeddingHash},
-	  {"LocalizedSlotSparseEmbedding", Embedding_t::LocalizedSlotSparseEmbedding}
-	};
-	for (unsigned int i = 1; i < j_layers_array.size(); i++) {
-	  //if not embedding then break
-	  const nlohmann::json& j = j_layers_array[i];
-	  auto embedding_name = get_value_from_json<std::string>(j, "type");
-	  Embedding_t embedding_type;
-	  if (!find_item_in_map(embedding_type, embedding_name, EMBEDDING_TYPE_MAP)) {
-	    break;
-	  }
-	  auto bottom_name = get_value_from_json<std::string>(j, "bottom");
-	  auto top_name = get_value_from_json<std::string>(j, "top");
-
-	  auto j_hparam = get_json(j, "sparse_embedding_hparam");
-	  auto vocabulary_size = get_value_from_json<int>(j_hparam, "vocabulary_size");
-	  auto embedding_vec_size = get_value_from_json<int>(j_hparam, "embedding_vec_size");
-	  auto combiner = get_value_from_json<int>(j_hparam, "combiner");
-	  
-	  SparseInput<TypeKey> sparse_input;
-
-	  if (!find_item_in_map(sparse_input, bottom_name, sparse_input_map)) {
-	    CK_THROW_(Error_t::WrongInput, "Cannot find bottom");
-	  }
-
-	  switch (embedding_type) {
-	  case Embedding_t::SparseEmbeddingHash: {
-	    auto load_factor = get_value_from_json<float>(j_hparam, "load_factor");
-	    const SparseEmbeddingHashParams embedding_params = {
-	      batch_size,
-	      vocabulary_size,
-	      load_factor,
-	      embedding_vec_size,
-	      sparse_input.max_feature_num_per_sample,
-	      sparse_input.slot_num,
-	      combiner,  // combiner: 0-sum, 1-mean, 2-sqrtn
-	      opt_params};
-	    embedding.emplace_back(EmbeddingCreator::create_sparse_embedding_hash(
-          	   sparse_input.row, sparse_input.value,
-		   embedding_params, gpu_resource_group));
-	    for(unsigned int i = 0; i < gpu_resource_group->size(); i++){
-	      tensor_maps[i].emplace(top_name, (embedding.back()->get_output_tensors())[i]);
-	    }
-	    break;
-	  }
-	  case Embedding_t::LocalizedSlotSparseEmbedding: {
-	    //TODO fill with LocalizedSlotSparseEmbedding
-	  }
-	  default: { assert(!"Error: no such option && should never get here!"); }
-	  }
-	}
+        auto opt_params = get_optimizer_param(j_optimizer);
+
+        
+        const std::map<std::string, Embedding_t> EMBEDDING_TYPE_MAP = {
+          {"DistributedSlotSparseEmbeddingHash", Embedding_t::DistributedSlotSparseEmbeddingHash},
+          {"LocalizedSlotSparseEmbeddingHash", Embedding_t::LocalizedSlotSparseEmbeddingHash}
+        };
+        for (unsigned int i = 1; i < j_layers_array.size(); i++) {
+          //if not embedding then break
+          const nlohmann::json& j = j_layers_array[i];
+          auto embedding_name = get_value_from_json<std::string>(j, "type");
+          Embedding_t embedding_type;
+          if (!find_item_in_map(embedding_type, embedding_name, EMBEDDING_TYPE_MAP)) {
+            break;
+          }
+          auto bottom_name = get_value_from_json<std::string>(j, "bottom");
+          auto top_name = get_value_from_json<std::string>(j, "top");
+
+          auto j_hparam = get_json(j, "sparse_embedding_hparam");
+          auto vocabulary_size = get_value_from_json<int>(j_hparam, "vocabulary_size");
+          auto embedding_vec_size = get_value_from_json<int>(j_hparam, "embedding_vec_size");
+          auto combiner = get_value_from_json<int>(j_hparam, "combiner");
+          
+          SparseInput<TypeKey> sparse_input;
+
+          if (!find_item_in_map(sparse_input, bottom_name, sparse_input_map)) {
+            CK_THROW_(Error_t::WrongInput, "Cannot find bottom");
+          }
+
+
+          switch (embedding_type) {
+            case Embedding_t::DistributedSlotSparseEmbeddingHash: {
+              auto load_factor = get_value_from_json<float>(j_hparam, "load_factor");
+              const SparseEmbeddingHashParams embedding_params = {
+                  batch_size,
+                  vocabulary_size,
+                  load_factor,
+                  embedding_vec_size,
+                  sparse_input.max_feature_num_per_sample,
+                  sparse_input.slot_num,
+                  combiner,  // combiner: 0-sum, 1-mean
+                  opt_params};
+              embedding.emplace_back(EmbeddingCreator::create_distributed_sparse_embedding_hash(
+                  data_reader->get_row_offsets_tensors(), data_reader->get_value_tensors(),
+                  embedding_params, gpu_resource_group));
+              break;
+            }
+
+            case Embedding_t::LocalizedSlotSparseEmbeddingHash: {
+              auto load_factor = get_value_from_json<float>(j_hparam, "load_factor");
+              auto plan_file = get_value_from_json<std::string>(j_hparam, "plan_file"); // TODO: placeholder for plan_file
+              const SparseEmbeddingHashParams embedding_params = {
+                  batch_size,
+                  vocabulary_size,
+                  load_factor,
+                  embedding_vec_size,
+                  sparse_input.max_feature_num_per_sample,
+                  sparse_input.slot_num,
+                  combiner,  // combiner: 0-sum, 1-mean
+                  opt_params};
+              embedding.emplace_back(EmbeddingCreator::create_localized_sparse_embedding_hash(
+                  data_reader->get_row_offsets_tensors(), data_reader->get_value_tensors(),
+                  embedding_params, plan_file, gpu_resource_group));
+              break;
+            }
+            default: { assert(!"Error: no such option && should never get here!"); }
+          }
+        }
       }
 
       int i = 0;

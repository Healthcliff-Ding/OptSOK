/*
 * Copyright (c) 2019, NVIDIA CORPORATION.
 *
 * Licensed under the Apache License, Version 2.0 (the "License");
 * you may not use this file except in compliance with the License.
 * You may obtain a copy of the License at
 *
 *     http://www.apache.org/licenses/LICENSE-2.0
 *
 * Unless required by applicable law or agreed to in writing, software
 * distributed under the License is distributed on an "AS IS" BASIS,
 * WITHOUT WARRANTIES OR CONDITIONS OF ANY KIND, either express or implied.
 * See the License for the specific language governing permissions and
 * limitations under the License.
 */

#pragma once

#include <atomic>
#include <fstream>
#include <thread>
#include <vector>
#include "HugeCTR/include/common.hpp"
#include "HugeCTR/include/csr.hpp"
#include "HugeCTR/include/csr_chunk.hpp"
#include "HugeCTR/include/data_collector.hpp"
#include "HugeCTR/include/data_reader_worker.hpp"
#include "HugeCTR/include/file_list.hpp"
#include "HugeCTR/include/general_buffer.hpp"
#include "HugeCTR/include/gpu_resource.hpp"
#include "HugeCTR/include/heap.hpp"
#include "HugeCTR/include/tensor.hpp"
#include "HugeCTR/include/utils.hpp"

namespace HugeCTR {

/**
 * A helper function to read data from dataset to heap in a new thread.
 * @param data_reader a pointer of data_reader.
 * @param p_loop_flag a flag to control the loop,
          and break loop when DataReaderWorker is destroyed.
 */
template <typename TypeKey>
static void data_reader_thread_func_(const std::shared_ptr<DataReaderWorker<TypeKey>>& data_reader,
                                     int* p_loop_flag) {
  try {
    while (*p_loop_flag) {
      data_reader->read_a_batch();
    }
  } catch (const std::runtime_error& rt_err) {
    std::cerr << rt_err.what() << std::endl;
  }
}

/**
 * A helper function to for reading data from
 * CSRChunks to data_reader (GPU) local buffer in a new thread.
 * @param data_reader a pointer of data_collector.
 * @param p_loop_flag a flag to control the loop and
                      break loop when DataReader is destroyed.
 */
template <typename TypeKey>
static void data_collector_thread_func_(
    const std::shared_ptr<DataCollector<TypeKey>>& data_collector, int* p_loop_flag) {
  try {
    while (*p_loop_flag) {
      data_collector->collect();
    }
  } catch (const std::runtime_error& rt_err) {
    std::cerr << rt_err.what() << std::endl;
  }
}

/**
 * @brief Data reading controller.
 *
 * Control the data reading from data set to embedding.
 * An instance of DataReader will maintain independent
 * threads for data reading (DataReaderWorker)
 * from dataset to heap. Meanwhile one independent
 * thread consumes the data (DataCollector),
 * and copy the data to GPU buffer.
 */
template <typename TypeKey>
class DataReader {
 private:
  std::shared_ptr<FileList> file_list_; /**< file list of data set */
  const int NumChunks{31};              /**< NumChunks will be used in Heap*/
  const int NumThreads{20};             /**< number of threads for data reading */

  std::shared_ptr<Heap<CSRChunk<TypeKey>>> csr_heap_; /**< heap to cache the data set */
  std::vector<std::shared_ptr<DataReaderWorker<TypeKey>>>
      data_readers_;                             /**< A vector of DataReaderWorker' pointer.*/
  std::vector<std::thread> data_reader_threads_; /**< A vector of the pointers of data reader .*/
  std::thread data_collector_thread_;            /**< A data_collector_thread. */
  GeneralBuffers<float> label_buffers_;          /**< A gpu general buffer for label_buffer */
  Tensors<float> label_tensors_;                 /**< Label tensors for the usage of loss */
  GeneralBuffers<TypeKey>
      csr_buffers_; /**< csr_buffers contains row_offset_tensor and value_tensors */
  Tensors<TypeKey> row_offsets_tensors_; /**< row offset tensors*/
  Tensors<TypeKey> value_tensors_;       /**< value tensors */
  bool shared_output_flag_{false}; /**< whether this is a data reader for eval. It's only mark the
                                      output data, which is sharing output tensor with train. */

  std::shared_ptr<GPUResourceGroup> device_resources_;
  const int batchsize_;
  const int label_dim_;                  /**< dimention of label e.g. 1 for BinaryCrossEntropy */
  const int slot_num_;                   /**< num of slots for reduce */
  const int max_feature_num_per_sample_; /**< max possible nnz in a slot (to allocate buffer) */
  int data_reader_loop_flag_;            /**< p_loop_flag a flag to control the loop */
  std::shared_ptr<DataCollector<TypeKey>> data_collector_; /**< pointer of DataCollector */

  /**
   * Ctor.
   * This ctor is only used when you already have a instant of DataReader and you want to
   * reuse the output tensor e.g. evaluation.
   * @params file_list_name file name of the data set file list.
   * @params prototype an instant of crated DataReader for output reuse.
   * @params num_chunks number of chunks in heap.
   * @params number of threads for data reading.
   */
  DataReader(const std::string& file_list_name, const DataReader& prototype, int num_chunks = 31,
             int num_threads = 20);

  /**
   * Ctor
   * This ctor is not a copy constructor, but only used in the slave process of evaluation,
   * which doesn't need file list and only receives data from other process.
   */
  DataReader(const DataReader& prototype);

 public:
  /**
   * Reading a batch from cpu to gpu (embedding)
   */
  void read_a_batch_to_device();  // read data from csr to tensors

  /**
   * Ctor
   */
  DataReader(const std::string& file_list_name, int batchsize, int label_dim, int slot_num,
             int max_feature_num_per_sample,
             const std::shared_ptr<GPUResourceGroup>& gpu_resource_group, int num_chunks = 31,
             int num_threads = 20);

  /**
   * Slave process of evaluation will call this to create a new object of DataReader
   */
  DataReader* clone_eval_with_shared_output() {
    DataReader* new_reader = new DataReader(*this);
    return new_reader;
  }

  /**
   * Slave process of evaluation will call this to create a new object of DataReader
   */
  DataReader* clone_eval_with_shared_output(const std::string& file_list_name) {
    DataReader* new_reader = new DataReader(file_list_name, *this);
    return new_reader;
  }

  const Tensors<float>& get_label_tensors() const { return label_tensors_; }
  const Tensors<TypeKey>& get_row_offsets_tensors() const { return row_offsets_tensors_; }
  const Tensors<TypeKey>& get_value_tensors() const { return value_tensors_; }
  ~DataReader();
};

template <typename TypeKey>
DataReader<TypeKey>::DataReader(const std::string& file_list_name,
                                const DataReader<TypeKey>& prototype, int num_chunks,
                                int num_threads)
    : file_list_(new FileList(file_list_name)),
      NumChunks(num_chunks),
      NumThreads(num_threads),
      label_buffers_(prototype.label_buffers_),
      label_tensors_(prototype.label_tensors_),
      csr_buffers_(prototype.csr_buffers_),
      row_offsets_tensors_(prototype.row_offsets_tensors_),
      value_tensors_(prototype.value_tensors_),
      device_resources_(prototype.device_resources_),
      batchsize_(prototype.batchsize_),
      label_dim_(prototype.label_dim_),
      slot_num_(prototype.slot_num_),
      max_feature_num_per_sample_(prototype.max_feature_num_per_sample_) {
  shared_output_flag_ = true;
  data_reader_loop_flag_ = 1;
  int total_gpu_count = device_resources_->get_total_gpu_count();
  if (total_gpu_count == 0 || batchsize_ <= 0 || label_dim_ <= 0 || slot_num_ <= 0 ||
      max_feature_num_per_sample_ <= 0 || 0 != batchsize_ % total_gpu_count) {
    CK_THROW_(Error_t::WrongInput,
              "total_gpu_count = 0 || batchsize <=0 || label_dim <= 0  || slot_num <= 0 || "
              "max_feature_num_per_sample <= 0|| batchsize_ % total_gpu_count != 0");
  }
<<<<<<< HEAD
  CSRChunk<TypeKey> tmp_chunk(total_gpu_count, batchsize_, label_dim_, slot_num_,
                              max_feature_num_per_sample_ * batchsize_);
  csr_heap_.reset(new Heap<CSRChunk<TypeKey>>(NumChunks, tmp_chunk));
=======

  csr_heap_ = new Heap<CSRChunk<TypeKey>>(NumChunks, total_gpu_count, batchsize_, label_dim_,
                                          slot_num_, max_feature_num_per_sample_ * batchsize_);
>>>>>>> 2d4ef5de
  assert(data_readers_.empty() && data_reader_threads_.empty());
  for (int i = 0; i < NumThreads; i++) {
    std::shared_ptr<DataReaderWorker<TypeKey>> data_reader(
        new DataReaderWorker<TypeKey>(csr_heap_, file_list_, max_feature_num_per_sample_));
    data_readers_.push_back(data_reader);
    data_reader_threads_.emplace_back(data_reader_thread_func_<TypeKey>, data_reader,
                                      &data_reader_loop_flag_);
  }

  data_collector_.reset(
      new DataCollector<TypeKey>(label_buffers_, csr_buffers_, device_resources_, csr_heap_));

  data_collector_thread_ =
      std::thread(data_collector_thread_func_<TypeKey>, data_collector_, &data_reader_loop_flag_);
}

template <typename TypeKey>
DataReader<TypeKey>::DataReader(const DataReader<TypeKey>& prototype)
    : label_buffers_(prototype.label_buffers_),
      label_tensors_(prototype.label_tensors_),
      csr_buffers_(prototype.csr_buffers_),
      row_offsets_tensors_(prototype.row_offsets_tensors_),
      value_tensors_(prototype.value_tensors_),
      device_resources_(prototype.device_resources_),
      batchsize_(prototype.batchsize_),
      label_dim_(prototype.label_dim_),
      slot_num_(prototype.slot_num_),
      max_feature_num_per_sample_(prototype.max_feature_num_per_sample_) {
  shared_output_flag_ = true;
  data_reader_loop_flag_ = 1;
  int total_gpu_count = device_resources_->get_total_gpu_count();
  if (total_gpu_count == 0 || batchsize_ <= 0 || label_dim_ <= 0 || slot_num_ <= 0 ||
      max_feature_num_per_sample_ <= 0 || 0 != batchsize_ % total_gpu_count) {
    CK_THROW_(Error_t::WrongInput,
              "total_gpu_count = 0 || batchsize <=0 || label_dim <= 0  || slot_num <= 0 || "
              "max_feature_num_per_sample <= 0|| batchsize_ % total_gpu_count != 0");
  }

  data_collector_.reset(
      new DataCollector<TypeKey>(label_buffers_, csr_buffers_, device_resources_));

  data_collector_thread_ =
      std::thread(data_collector_thread_func_<TypeKey>, data_collector_, &data_reader_loop_flag_);
}

template <typename TypeKey>
DataReader<TypeKey>::DataReader(const std::string& file_list_name, int batchsize, int label_dim,
                                int slot_num, int max_feature_num_per_sample,
                                const std::shared_ptr<GPUResourceGroup>& gpu_resource_group,
                                int num_chunks, int num_threads)
    : file_list_(new FileList(file_list_name)),
      NumChunks(num_chunks),
      NumThreads(num_threads),
      device_resources_(gpu_resource_group),
      batchsize_(batchsize),
      label_dim_(label_dim),
      slot_num_(slot_num),
      max_feature_num_per_sample_(max_feature_num_per_sample) {
  data_reader_loop_flag_ = 1;
  int total_gpu_count = device_resources_->get_total_gpu_count();
  if (total_gpu_count == 0 || batchsize <= 0 || label_dim <= 0 || slot_num <= 0 ||
      max_feature_num_per_sample <= 0 || 0 != batchsize_ % total_gpu_count) {
    CK_THROW_(Error_t::WrongInput,
              "total_gpu_count == 0 || batchsize <=0 || label_dim <= 0  || slot_num <= 0 || "
              "max_feature_num_per_sample <= 0|| batchsize_ % total_gpu_count != 0");
  }
<<<<<<< HEAD
  CSRChunk<TypeKey> tmp_chunk(total_gpu_count, batchsize_, label_dim_, slot_num_,
                              max_feature_num_per_sample_ * batchsize_);
  csr_heap_.reset(new Heap<CSRChunk<TypeKey>>(NumChunks, tmp_chunk));
=======

  csr_heap_ = new Heap<CSRChunk<TypeKey>>(NumChunks, total_gpu_count, batchsize_, label_dim_,
                                          slot_num_, max_feature_num_per_sample_ * batchsize_);

>>>>>>> 2d4ef5de
  assert(data_readers_.empty() && data_reader_threads_.empty());
  for (int i = 0; i < NumThreads; i++) {
    std::shared_ptr<DataReaderWorker<TypeKey>> data_reader(
        new DataReaderWorker<TypeKey>(csr_heap_, file_list_, max_feature_num_per_sample_));
    data_readers_.push_back(data_reader);
    data_reader_threads_.emplace_back(data_reader_thread_func_<TypeKey>, data_reader,
                                      &data_reader_loop_flag_);
  }

  auto& device_list = device_resources_->get_device_list();

  // create label tensor
  int batch_size_per_device = batchsize_ / total_gpu_count;
  assert(label_tensors_.empty() && label_buffers_.empty());
  for (auto device_id : device_list) {
    std::shared_ptr<GeneralBuffer<float>> tmp_label_buff(new GeneralBuffer<float>());
    label_tensors_.emplace_back(
        new Tensor<float>({batch_size_per_device, label_dim_}, tmp_label_buff, TensorFormat_t::HW));
    tmp_label_buff->init(device_id);
    label_buffers_.emplace_back(tmp_label_buff);
  }
  // create value and row offset tensor
  std::vector<int> num_rows_dim = {1, batchsize_ * slot_num_ + 1};
  std::vector<int> num_max_value_dim = {1, max_feature_num_per_sample_ * batchsize_};
  for (auto device_id : device_list) {
    std::shared_ptr<GeneralBuffer<TypeKey>> tmp_buffer(new GeneralBuffer<TypeKey>());
    Tensor<TypeKey>* tmp_row_offset =
        new Tensor<TypeKey>(num_rows_dim, tmp_buffer, TensorFormat_t::HW);
    row_offsets_tensors_.emplace_back(tmp_row_offset);
    value_tensors_.emplace_back(
        new Tensor<TypeKey>(num_max_value_dim, tmp_buffer, TensorFormat_t::HW));
    tmp_buffer->init(device_id);
    csr_buffers_.emplace_back(tmp_buffer);
  }

  data_collector_.reset(new DataCollector<TypeKey>(label_buffers_, csr_buffers_, device_resources_,
                                                   csr_heap_, false));

  data_collector_thread_ =
      std::thread(data_collector_thread_func_<TypeKey>, data_collector_, &data_reader_loop_flag_);
  return;
}

template <typename TypeKey>
void DataReader<TypeKey>::read_a_batch_to_device() {
  data_collector_->read_a_batch_to_device();
  return;
}

template <typename TypeKey>
DataReader<TypeKey>::~DataReader() {
  try {
    // stop all the loops
    for (auto& data_reader : data_readers_) {
      data_reader->skip_read();
    }
    if (csr_heap_ != nullptr) {
      csr_heap_->break_and_return();
    }
    data_reader_loop_flag_ = 0;
    data_collector_->stop();

    for (auto& data_reader_thread : data_reader_threads_) {
      data_reader_thread.join();
    }
    data_collector_thread_.join();
  } catch (const std::runtime_error& rt_err) {
    std::cerr << rt_err.what() << std::endl;
  }
}

}  // namespace HugeCTR<|MERGE_RESOLUTION|>--- conflicted
+++ resolved
@@ -191,15 +191,9 @@
               "total_gpu_count = 0 || batchsize <=0 || label_dim <= 0  || slot_num <= 0 || "
               "max_feature_num_per_sample <= 0|| batchsize_ % total_gpu_count != 0");
   }
-<<<<<<< HEAD
-  CSRChunk<TypeKey> tmp_chunk(total_gpu_count, batchsize_, label_dim_, slot_num_,
-                              max_feature_num_per_sample_ * batchsize_);
-  csr_heap_.reset(new Heap<CSRChunk<TypeKey>>(NumChunks, tmp_chunk));
-=======
-
-  csr_heap_ = new Heap<CSRChunk<TypeKey>>(NumChunks, total_gpu_count, batchsize_, label_dim_,
-                                          slot_num_, max_feature_num_per_sample_ * batchsize_);
->>>>>>> 2d4ef5de
+
+  csr_heap_.reset(new Heap<CSRChunk<TypeKey>>(NumChunks, total_gpu_count, batchsize_, label_dim_,
+                                              slot_num_, max_feature_num_per_sample_ * batchsize_));
   assert(data_readers_.empty() && data_reader_threads_.empty());
   for (int i = 0; i < NumThreads; i++) {
     std::shared_ptr<DataReaderWorker<TypeKey>> data_reader(
@@ -266,16 +260,10 @@
               "total_gpu_count == 0 || batchsize <=0 || label_dim <= 0  || slot_num <= 0 || "
               "max_feature_num_per_sample <= 0|| batchsize_ % total_gpu_count != 0");
   }
-<<<<<<< HEAD
-  CSRChunk<TypeKey> tmp_chunk(total_gpu_count, batchsize_, label_dim_, slot_num_,
-                              max_feature_num_per_sample_ * batchsize_);
-  csr_heap_.reset(new Heap<CSRChunk<TypeKey>>(NumChunks, tmp_chunk));
-=======
-
-  csr_heap_ = new Heap<CSRChunk<TypeKey>>(NumChunks, total_gpu_count, batchsize_, label_dim_,
-                                          slot_num_, max_feature_num_per_sample_ * batchsize_);
-
->>>>>>> 2d4ef5de
+
+  csr_heap_.reset(new Heap<CSRChunk<TypeKey>>(NumChunks, total_gpu_count, batchsize_, label_dim_,
+                                              slot_num_, max_feature_num_per_sample_ * batchsize_));
+
   assert(data_readers_.empty() && data_reader_threads_.empty());
   for (int i = 0; i < NumThreads; i++) {
     std::shared_ptr<DataReaderWorker<TypeKey>> data_reader(

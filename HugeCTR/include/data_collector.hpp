--- conflicted
+++ resolved
@@ -63,21 +63,12 @@
   enum JOB { TRAIN, EVAL_MASTER, EVAL_SLAVE };
   volatile STATUS stat_{READY_TO_WRITE};
   JOB job_{TRAIN};
-<<<<<<< HEAD
   std::shared_ptr<Heap<CSRChunk<TypeKey>>> csr_heap_;
-  std::vector<std::shared_ptr<GeneralBuffer<float>>>& label_buffers_;
-  std::vector<std::shared_ptr<GeneralBuffer<TypeKey>>>& csr_buffers_;
-  std::shared_ptr<GPUResourceGroup> device_resources_;
-  std::vector<std::unique_ptr<GeneralBuffer<float>>> label_buffers_internal_;
-  std::vector<std::unique_ptr<GeneralBuffer<TypeKey>>> csr_buffers_internal_;
-=======
-  Heap<CSRChunk<TypeKey>>* csr_heap_{nullptr};
-  GeneralBuffers<float>& label_buffers_;
-  GeneralBuffers<TypeKey>& csr_buffers_;
+  GeneralBuffers<float> label_buffers_;
+  GeneralBuffers<TypeKey> csr_buffers_;
   GeneralBuffers<float> label_buffers_internal_;
   GeneralBuffers<TypeKey> csr_buffers_internal_;
-  const GPUResourceGroup& device_resources_;
->>>>>>> 67fb989c
+  std::shared_ptr<GPUResourceGroup> device_resources_;
   long long counter_{0};
   int pid_{0}, num_procs_{1};
 
@@ -90,18 +81,11 @@
    * @param csr_heap heap of data reader.
    * @param is_eval whether it's evaluation.
    */
-<<<<<<< HEAD
-  DataCollector(std::vector<std::shared_ptr<GeneralBuffer<float>>>& label_buffers,
-                std::vector<std::shared_ptr<GeneralBuffer<TypeKey>>>& csr_buffers,
+  DataCollector(const GeneralBuffers<float>& label_buffers,
+                const GeneralBuffers<TypeKey>& csr_buffers,
                 const std::shared_ptr<GPUResourceGroup>& device_resources,
                 const std::shared_ptr<Heap<CSRChunk<TypeKey>>>& csr_heap = nullptr,
                 bool is_eval = true);
-=======
-  DataCollector(GeneralBuffers<float>& label_buffers,
-                GeneralBuffers<TypeKey>& csr_buffers,
-                const GPUResourceGroup& device_resources,
-                Heap<CSRChunk<TypeKey>>* csr_heap = nullptr, bool is_eval = true);
->>>>>>> 67fb989c
 
   /**
    * Collect data from heap to each GPU (node).
@@ -130,18 +114,11 @@
 };
 
 template <typename TypeKey>
-<<<<<<< HEAD
-DataCollector<TypeKey>::DataCollector(
-    std::vector<std::shared_ptr<GeneralBuffer<float>>>& label_buffers,
-    std::vector<std::shared_ptr<GeneralBuffer<TypeKey>>>& csr_buffers,
-    const std::shared_ptr<GPUResourceGroup>& device_resources,
-    const std::shared_ptr<Heap<CSRChunk<TypeKey>>>& csr_heap, bool is_eval)
-=======
-DataCollector<TypeKey>::DataCollector(GeneralBuffers<float>& label_buffers,
-                                      GeneralBuffers<TypeKey>& csr_buffers,
-                                      const GPUResourceGroup& device_resources,
-                                      Heap<CSRChunk<TypeKey>>* csr_heap, bool is_eval)
->>>>>>> 67fb989c
+DataCollector<TypeKey>::DataCollector(const GeneralBuffers<float>& label_buffers,
+                                      const GeneralBuffers<TypeKey>& csr_buffers,
+                                      const std::shared_ptr<GPUResourceGroup>& device_resources,
+                                      const std::shared_ptr<Heap<CSRChunk<TypeKey>>>& csr_heap,
+                                      bool is_eval)
     : csr_heap_(csr_heap),
       label_buffers_(label_buffers),
       csr_buffers_(csr_buffers),

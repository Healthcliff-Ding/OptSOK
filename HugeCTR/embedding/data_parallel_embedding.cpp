--- conflicted
+++ resolved
@@ -25,11 +25,7 @@
     : core_(core),
       global_embedding_data_(global_embedding_data),
       local_embedding_data_(core, params, embedding_sharding_param) {
-<<<<<<< HEAD
-  CudaDeviceContext context(core->get_device_id());
-=======
   HugeCTR::CudaDeviceContext context(core->get_device_id());
->>>>>>> 60a161ea
 
   int num_gpus = core_->get_global_gpu_count();
   int universal_batch_size = params.universal_batch_size;
@@ -55,8 +51,6 @@
 
   dp_model_forward_ = DPModelForward(core_, num_gpus, global_embedding_data_.num_embedding_,
                                      local_embedding_data_.num_local_embedding_);
-<<<<<<< HEAD
-=======
   if (std::find(local_embedding_data_.h_local_combiner_list_.begin(),
                 local_embedding_data_.h_local_combiner_list_.end(),
                 static_cast<char>(Combiner::Average)) !=
@@ -65,7 +59,6 @@
         AverageCominber(core, num_gpus, local_embedding_data_.num_local_embedding_,
                         global_embedding_data_.h_ev_size_list_, params.universal_batch_size);
   }
->>>>>>> 60a161ea
 }
 
 void UniformDPEmbeddingForward::forward_per_gpu(const Tensor &keys, const Tensor &bucket_range,
@@ -99,13 +92,6 @@
   embedding_table->lookup(dp_key, num_dp_key, id_space_offset,
                           local_embedding_data_.num_local_embedding_ + 1,
                           local_embedding_data_.d_local_id_space_list_, embedding_vec_);
-<<<<<<< HEAD
-
-  dp_model_forward_.compute(embedding_vec_, dp_offset, dp_dst, output_buffer,
-                            local_embedding_data_.d_local_ev_size_list_,
-                            local_embedding_data_.d_local_combiner_list_,
-                            global_embedding_data_.d_ev_size_offset_, batch_size);
-=======
   if (std::find(local_embedding_data_.h_local_combiner_list_.begin(),
                 local_embedding_data_.h_local_combiner_list_.end(),
                 static_cast<char>(Combiner::Average)) !=
@@ -124,7 +110,6 @@
                               global_embedding_data_.d_ev_size_offset_, batch_size,
                               local_embedding_data_.max_ev_size_);
   }
->>>>>>> 60a161ea
 
   context_container->pack("dp_key", dp_key);
   context_container->pack("dp_offset", dp_offset);
@@ -148,11 +133,7 @@
     : core_(core),
       global_embedding_data_(global_embedding_data),
       local_embedding_data_(core, params, embedding_sharding_param) {
-<<<<<<< HEAD
-  CudaDeviceContext context(core_->get_device_id());
-=======
   HugeCTR::CudaDeviceContext context(core_->get_device_id());
->>>>>>> 60a161ea
 
   int num_gpus = core_->get_global_gpu_count();
   dp_local_reduce_ =
@@ -176,11 +157,7 @@
                                                   Tensor *unique_id_space_offset,
                                                   size_t *num_unique_key_id_space_offset,
                                                   Tensor *grad_ev, Tensor *unique_dst_idx) {
-<<<<<<< HEAD
-  CudaDeviceContext context(core_->get_device_id());
-=======
   HugeCTR::CudaDeviceContext context(core_->get_device_id());
->>>>>>> 60a161ea
 
   int batch_size = context_container->unpack<int>("batch_size");
   auto bucket_range = context_container->unpack<Tensor>("bucket_range");
@@ -192,12 +169,6 @@
   auto sorted_bucket_id_list = context_container->unpack<Tensor>("sorted_bucket_id_list");
   auto sorted_bucket_id_offset = context_container->unpack<Tensor>("sorted_bucket_id_offset");
   auto d_ev_size_offset = global_embedding_data_.d_ev_size_offset_;
-<<<<<<< HEAD
-
-  dp_local_reduce_.compute(top_grad, *unique_dst_idx, sorted_bucket_id_list,
-                           sorted_bucket_id_offset, *num_unique_key, d_ev_size_offset, batch_size,
-                           grad_ev);
-=======
   if (std::find(local_embedding_data_.h_local_combiner_list_.begin(),
                 local_embedding_data_.h_local_combiner_list_.end(),
                 static_cast<char>(Combiner::Average)) !=
@@ -215,7 +186,6 @@
                              sorted_bucket_id_offset, *num_unique_key, d_ev_size_offset, batch_size,
                              local_embedding_data_.max_ev_size_, grad_ev);
   }
->>>>>>> 60a161ea
 
   if (do_allreduce) {
     allreduce_comm_.communicate(*grad_ev, grad_ev->get_num_elements());

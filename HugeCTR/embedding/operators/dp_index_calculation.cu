/*
 * Copyright (c) 2022, NVIDIA CORPORATION.
 *
 * Licensed under the Apache License, Version 2.0 (the "License");
 * you may not use this file except in compliance with the License.
 * You may obtain a copy of the License at
 *
 *     http://www.apache.org/licenses/LICENSE-2.0
 *
 * Unless required by applicable law or agreed to in writing, software
 * distributed under the License is distributed on an "AS IS" BASIS,
 * WITHOUT WARRANTIES OR CONDITIONS OF ANY KIND, either express or implied.
 * See the License for the specific language governing permissions and
 * limitations under the License.
 */
#include <cub/cub.cuh>

#include "HugeCTR/include/utils.cuh"
<<<<<<< HEAD
=======
#include "HugeCTR/include/utils.hpp"
>>>>>>> 60a161ea
#include "dp_index_calculation.hpp"
#include "generic_lookup.cuh"
namespace embedding {

namespace {

template <typename offset_t>
__global__ void mask_flag_kernel(int num_local_embedding, int batch_size_per_gpu,
                                 int const* d_local_embedding_list, int batch_size, int gpu_id,
                                 offset_t const* bucket_range, char* flag, uint32_t* dp_offset,
                                 uint32_t* dp_dst) {
  int tid = blockIdx.x * blockDim.x + threadIdx.x;

  if (tid < num_local_embedding * batch_size_per_gpu) {
    int batch_id = tid % batch_size_per_gpu;
    int embedding_id = d_local_embedding_list[tid / batch_size_per_gpu];
    int bucket_id = batch_size * embedding_id + batch_size_per_gpu * gpu_id + batch_id;

    int start = bucket_range[bucket_id];
    int end = bucket_range[bucket_id + 1];
    dp_offset[1 + tid] = end - start;
    for (int j = start; j < end; ++j) {
      flag[j] = 1;
    }

    int dst_bucket_id = batch_size_per_gpu * embedding_id + batch_id;
    dp_dst[tid] = dst_bucket_id;
  }
}

template <typename key_t, typename offset_t>
__global__ void fused_select_dp_key_and_bucket_id_kernel(
    const key_t* keys, const offset_t* bucket_range, size_t num_key, int batch_size,
    int num_local_embedding, int num_embedding, int gpu_id, int num_gpu, const int* id_space_list,
    const int* local_embedding_list, key_t* dp_keys, uint32_t* dp_bucket_id,
    const int* segment_start_offsets, int* segment_end_offsets) {
  int local_embedding_id = blockIdx.x;
  int embedding_id = local_embedding_list[local_embedding_id];
  // int id_space = id_space_list[local_embedding_id];
  int batch_size_per_gpu = batch_size / num_gpu;

  uint32_t segment_start = segment_start_offsets[local_embedding_id];
  offset_t bucket_start = bucket_range[batch_size * embedding_id];
  for (int batch_id = threadIdx.x; batch_id < batch_size; batch_id += blockDim.x) {
    uint32_t bucket_id = batch_size * embedding_id + batch_id;

    uint32_t start = bucket_range[bucket_id];
    uint32_t end = bucket_range[bucket_id + 1];

    uint32_t local_bucket_id;
    if (batch_id >= gpu_id * batch_size_per_gpu && batch_id < (gpu_id + 1) * batch_size_per_gpu) {
      local_bucket_id = batch_size_per_gpu * embedding_id + batch_id % batch_size_per_gpu;
    } else {
      local_bucket_id = batch_size * num_embedding;
    }

    for (uint32_t r = start; r < end; ++r) {
      dp_keys[segment_start + (r - bucket_start)] = keys[r];
      dp_bucket_id[segment_start + (r - bucket_start)] = local_bucket_id;
    }
  }
  if (threadIdx.x == 0) {
    offset_t bucket_end = bucket_range[batch_size * embedding_id + batch_size];
    int num_key_in_bucket = static_cast<int>(bucket_end) - static_cast<int>(bucket_start);
    segment_end_offsets[local_embedding_id] = num_key_in_bucket + static_cast<int>(segment_start);
  }
}

template <typename key_t>
class SelectUniqueDPKeyOp {
  const key_t* sorted_dp_keys_;
  const int* segment_start_offsets_;
  const int* segment_end_offsets_;
  int num_embedding_;

 public:
  __host__ __device__ __forceinline__ SelectUniqueDPKeyOp(const key_t* sorted_dp_keys,
                                                          const int* segment_start_offsets,
                                                          const int* segment_end_offsets,
                                                          int num_embedding)
      : sorted_dp_keys_(sorted_dp_keys),
        segment_start_offsets_(segment_start_offsets),
        segment_end_offsets_(segment_end_offsets),
        num_embedding_(num_embedding) {}

  __device__ __forceinline__ bool operator()(const uint32_t& idx) const {
    int embedding_id = binary_search_index_lower_bound(segment_start_offsets_, num_embedding_ + 1,
                                                       static_cast<int>(idx));
    if (idx >= segment_end_offsets_[embedding_id]) return false;
    if (idx == segment_start_offsets_[embedding_id]) return true;
    return sorted_dp_keys_[idx] != sorted_dp_keys_[idx - 1];
  }
};

class SelectLocalBucketidOP {
  int empty_bucket_id_;

 public:
  __host__ __device__ __forceinline__ SelectLocalBucketidOP(int empty_bucket_id)
      : empty_bucket_id_(empty_bucket_id) {}

  __device__ __forceinline__ bool operator()(const uint32_t& bucket_id) const {
    return bucket_id < empty_bucket_id_;
  }
};

template <typename key_t>
__global__ void fused_compact_unique_key_and_count_bucket_id_offset(
    const key_t* key, const uint32_t* indices, const size_t* num_indices,
    const uint32_t* sorted_dp_bucket_id_list, const int* segment_start_offsets,
    const int* segment_end_offsets, const int* local_ev_size_list, int batch_size,
    int num_local_embedding, int num_embedding, key_t* compact_key, uint32_t* dst_idx,
    uint32_t* bucket_offset, uint32_t* unique_id_space_offset) {
  int tid = threadIdx.x + blockIdx.x * blockDim.x;
  if (tid < *num_indices) {
    int idx = indices[tid];
    compact_key[tid] = key[idx];
    int embedding_id =
        binary_search_index_lower_bound(segment_start_offsets, num_local_embedding + 1, idx);
    if (segment_start_offsets[embedding_id] == idx) {
      unique_id_space_offset[embedding_id] = tid;
    }

    int ev_size = local_ev_size_list[embedding_id];
    dst_idx[tid + 1] = ev_size;
    int next_idx =
        (tid == *num_indices - 1) ? segment_start_offsets[num_local_embedding] : indices[tid + 1];
    int num_bucket_id = 0;
    for (int i = idx; i < next_idx; ++i) {
      if (sorted_dp_bucket_id_list[i] < batch_size * num_embedding) num_bucket_id += 1;
    }
    bucket_offset[tid + 1] = num_bucket_id;
  }

  if (tid == 0) {
    dst_idx[0] = 0;
    bucket_offset[0] = 0;
    unique_id_space_offset[num_local_embedding] = static_cast<uint32_t>(*num_indices);
  }
}

__global__ void memset_kernel(uint32_t* arr, int num, uint32_t val) {
  for (int tid = threadIdx.x + blockIdx.x * blockDim.x; tid < num; tid += blockDim.x * gridDim.x) {
    arr[tid] = val;
  }
}
}  // namespace

DPIndexCalculation::DPIndexCalculation(std::shared_ptr<CoreResourceManager> core, int num_gpus,
                                       int num_local_embedding, int local_hotness_sum,
                                       int hotness_sum, int universal_batch_size, DataType key_type,
                                       DataType offset_type)
    : core_(core),
      num_gpus_(num_gpus),
      num_local_embedding_(num_local_embedding),
      universal_batch_size_(universal_batch_size),
      universal_batch_size_per_gpu_(universal_batch_size / num_gpus),
      local_hotness_sum_(local_hotness_sum),
      hotness_sum_(hotness_sum),
      key_type_(key_type),
      offset_type_(offset_type) {
  HugeCTR::CudaDeviceContext ctx(core->get_device_id());
  Device device{DeviceType::GPU, core->get_device_id()};

  core::BufferPtr buffer_ptr = GetBuffer(core_);

  // reserve and allocate tensors for index calculation on GPU
  num_dp_key_ = buffer_ptr->reserve({1}, DeviceType::CPU, TensorScalarType::Size_t);
  flag_ =
      buffer_ptr->reserve({universal_batch_size_ * hotness_sum_}, device, TensorScalarType::Char);

  size_t temp_storage_bytes_category = 0;
  DISPATCH_INTEGRAL_FUNCTION(key_type_.type(), key_t, ([&] {
                               cub::DeviceSelect::Flagged(nullptr, temp_storage_bytes_category,
                                                          (key_t*)nullptr, (char*)nullptr,
                                                          (key_t*)nullptr, (size_t*)nullptr,
                                                          universal_batch_size_ * hotness_sum_);
                             }));
  d_temp_storage_category_ =
      buffer_ptr->reserve({temp_storage_bytes_category}, device, TensorScalarType::Void);

  size_t temp_storage_bytes_offset = 0;
  cub::DeviceScan::InclusiveSum(nullptr, temp_storage_bytes_offset, (uint32_t*)nullptr,
                                (uint32_t*)nullptr,
                                universal_batch_size_per_gpu_ * num_local_embedding_ + 1);
  d_temp_storage_offset_ =
      buffer_ptr->reserve({temp_storage_bytes_offset}, device, TensorScalarType::Void);

  // allocate output memory
  dp_key_ =
      buffer_ptr->reserve({universal_batch_size_per_gpu_ * local_hotness_sum_}, device, key_type_);
  dp_offset_ = buffer_ptr->reserve({universal_batch_size_per_gpu_ * num_local_embedding_ + 1},
                                   device, TensorScalarType::UInt32);
  dp_dst_ = buffer_ptr->reserve({universal_batch_size_per_gpu_ * num_local_embedding_}, device,
                                TensorScalarType::UInt32);
  buffer_ptr->allocate();
}

void DPIndexCalculation::compute(const Tensor& key, const Tensor& bucket_range, size_t num_keys,
                                 const Tensor& d_local_embedding_list, int batch_size,
                                 Tensor* dp_key, Tensor* dp_offset, size_t* num_dp_key,
                                 Tensor* dp_dst) {
<<<<<<< HEAD
  CudaDeviceContext ctx(core_->get_device_id());
=======
  HugeCTR::CudaDeviceContext ctx(core_->get_device_id());
>>>>>>> 60a161ea

  int batch_size_per_gpu = batch_size / num_gpus_;

  int gpu_id = core_->get_global_gpu_id();
  auto stream = core_->get_local_gpu()->get_stream();

  DISPATCH_INTEGRAL_FUNCTION(key.dtype().type(), key_t, [&] {
    DISPATCH_INTEGRAL_FUNCTION(bucket_range.dtype().type(), offset_t, [&] {
      HCTR_LIB_THROW(cudaMemsetAsync(dp_key_.get<key_t>(), 0, dp_key_.nbytes(), stream));
      HCTR_LIB_THROW(cudaMemsetAsync(dp_offset_.get<uint32_t>(), 0, dp_offset_.nbytes(), stream));
      HCTR_LIB_THROW(cudaMemsetAsync(dp_dst_.get<uint32_t>(), 0, dp_dst_.nbytes(), stream));
      HCTR_LIB_THROW(cudaMemsetAsync(flag_.get<char>(), 0, flag_.nbytes(), stream));
      HCTR_LIB_THROW(cudaMemsetAsync(num_dp_key_.get<size_t>(), 0, num_dp_key_.nbytes(), stream));

      // mask_flag
      constexpr int blockDim = 1024;
      int gridDim = (num_local_embedding_ * batch_size_per_gpu - 1) / blockDim + 1;
      mask_flag_kernel<<<gridDim, blockDim, 0, stream>>>(
          num_local_embedding_, batch_size_per_gpu, d_local_embedding_list.get<int>(), batch_size,
          gpu_id, bucket_range.get<offset_t>(), flag_.get<char>(), dp_offset_.get<uint32_t>(),
          dp_dst_.get<uint32_t>());

      // select key
      size_t temp_storage_category_bytes = d_temp_storage_category_.nbytes();
      cub::DeviceSelect::Flagged(d_temp_storage_category_.get(), temp_storage_category_bytes,
                                 key.get<key_t>(), flag_.get<char>(), dp_key_.get<key_t>(),
                                 num_dp_key_.get<size_t>(), key.get_num_elements(), stream);
      HCTR_LIB_THROW(cudaPeekAtLastError());
      // inclusive sum for offset
      size_t temp_storage_offset_bytes = d_temp_storage_offset_.nbytes();
      cub::DeviceScan::InclusiveSum(d_temp_storage_offset_.get(), temp_storage_offset_bytes,
                                    dp_offset_.get<uint32_t>(), dp_offset_.get<uint32_t>(),
                                    dp_offset_.get_num_elements(), stream);
      HCTR_LIB_THROW(cudaPeekAtLastError());
      // sync with cpu to get sum flag
      HCTR_LIB_THROW(cudaStreamSynchronize(stream));
    });
  });

  *dp_key = dp_key_;
  *dp_offset = dp_offset_;
  *num_dp_key = num_dp_key_.get<size_t>()[0];
  *dp_dst = dp_dst_;
}

DPLocalReduceIndexCalculation::DPLocalReduceIndexCalculation(
    std::shared_ptr<CoreResourceManager> core, int num_embedding, int num_local_embedding,
    const std::vector<int>& h_local_hotness_list, int universal_batch_size, DataType key_type)
    : core_(core), num_embedding_(num_embedding), num_local_embedding_(num_local_embedding) {
  HugeCTR::CudaDeviceContext ctx(core_->get_device_id());
  Device device{DeviceType::GPU, core_->get_device_id()};

  int local_hotness_sum =
      std::accumulate(h_local_hotness_list.begin(), h_local_hotness_list.end(), 0);

  auto buffer_ptr = GetBuffer(core);

  segment_start_offsets_ =
      buffer_ptr->reserve(num_local_embedding + 1, device, TensorScalarType::Int32);
  segment_end_offsets_ = buffer_ptr->reserve(num_local_embedding, device, TensorScalarType::Int32);
  dp_keys_ = buffer_ptr->reserve({universal_batch_size, local_hotness_sum}, device, key_type);
  dp_bucket_id_ = buffer_ptr->reserve({universal_batch_size, local_hotness_sum}, device,
                                      TensorScalarType::UInt32);
  sorted_dp_keys_ =
      buffer_ptr->reserve({universal_batch_size, local_hotness_sum}, device, key_type);
  unique_dp_keys_indices_ = buffer_ptr->reserve({universal_batch_size, local_hotness_sum}, device,
                                                TensorScalarType::UInt32);
  sorted_dp_bucket_id_ = buffer_ptr->reserve({universal_batch_size, local_hotness_sum}, device,
                                             TensorScalarType::UInt32);

  unique_dp_keys_ =
      buffer_ptr->reserve({universal_batch_size, local_hotness_sum}, device, key_type);
  num_unique_key_ = buffer_ptr->reserve(1, DeviceType::CPU, TensorScalarType::Size_t);

  sorted_bucket_id_list_ = buffer_ptr->reserve({universal_batch_size, local_hotness_sum}, device,
                                               TensorScalarType::UInt32);
  num_sorted_bucket_id_ = buffer_ptr->reserve(1, DeviceType::CPU, TensorScalarType::Size_t);
  unique_dst_idx_ = buffer_ptr->reserve(1 + universal_batch_size * local_hotness_sum, device,
                                        TensorScalarType::UInt32);
  sorted_bucket_id_offset_ = buffer_ptr->reserve(1 + universal_batch_size * local_hotness_sum,
                                                 device, TensorScalarType::UInt32);
  unique_id_space_offset_ =
      buffer_ptr->reserve(1 + num_local_embedding_, device, TensorScalarType::UInt32);

  {
    size_t temp_bytes = 0;
    DISPATCH_INTEGRAL_FUNCTION(key_type.type(), key_t, [&] {
      cub::DeviceSegmentedRadixSort::SortPairs(
          nullptr, temp_bytes, (key_t*)nullptr, (key_t*)nullptr, (uint32_t*)nullptr,
          (uint32_t*)nullptr, universal_batch_size * local_hotness_sum, num_local_embedding_,
          (int*)nullptr, (int*)nullptr);
    });
    d_temp_segmented_sort_storage_ =
        buffer_ptr->reserve({temp_bytes}, device, TensorScalarType::Void);
  }
  {
    size_t temp_bytes = 0;
    DISPATCH_INTEGRAL_FUNCTION(key_type.type(), key_t, [&] {
      cub::CountingInputIterator<uint32_t> counting(0);
      SelectUniqueDPKeyOp<key_t> select_unique_dp_key_op{nullptr, nullptr, nullptr,
                                                         num_local_embedding_};
      cub::DeviceSelect::If(nullptr, temp_bytes, counting, (uint32_t*)nullptr, (size_t*)nullptr,
                            universal_batch_size * local_hotness_sum, select_unique_dp_key_op);
    });
    d_temp_if_storage_ = buffer_ptr->reserve({temp_bytes}, device, TensorScalarType::Void);
  }
  {
    size_t temp_bytes = 0;
    DISPATCH_INTEGRAL_FUNCTION(key_type.type(), key_t, [&] {
      SelectLocalBucketidOP select_unique_dp_key_op{num_local_embedding_ * universal_batch_size};
      cub::DeviceSelect::If(nullptr, temp_bytes, (uint32_t*)nullptr, (uint32_t*)nullptr,
                            (size_t*)nullptr, universal_batch_size * local_hotness_sum,
                            select_unique_dp_key_op);
    });
    d_temp_select_bucket_id_storage_ =
        buffer_ptr->reserve({temp_bytes}, device, TensorScalarType::Void);
  }
  {
    size_t temp_bytes = 0;
    cub::DeviceScan::InclusiveSum(nullptr, temp_bytes, (uint32_t*)nullptr, (uint32_t*)nullptr,
                                  universal_batch_size * local_hotness_sum + 1);
    d_scan_storage_ = buffer_ptr->reserve({temp_bytes}, device, TensorScalarType::Void);
  }
  buffer_ptr->allocate();
  std::vector<int> cpu_segments_start_offset{0};
  for (int embedding_id = 0; embedding_id < num_local_embedding_; ++embedding_id) {
    cpu_segments_start_offset.push_back(h_local_hotness_list[embedding_id] * universal_batch_size);
  }
  std::partial_sum(cpu_segments_start_offset.begin(), cpu_segments_start_offset.end(),
                   cpu_segments_start_offset.begin());

  segment_start_offsets_.copy_from(cpu_segments_start_offset);
}

void DPLocalReduceIndexCalculation::compute(
    const Tensor& key, size_t num_key, const Tensor& bucket_range,
    const Tensor& d_local_embedding_list, const Tensor& id_space_list,
    const Tensor& d_local_ev_size_list, int batch_size, Tensor* unique_key, size_t* num_unique_key,
    Tensor* unique_dst_idx, Tensor* sorted_bucket_id_list, Tensor* sorted_bucket_id_offset,
    Tensor* unique_id_space_offset) {
  HugeCTR::CudaDeviceContext ctx(core_->get_device_id());

  DISPATCH_INTEGRAL_FUNCTION(key.dtype().type(), key_t, [&] {
    DISPATCH_INTEGRAL_FUNCTION(bucket_range.dtype().type(), offset_t, [&] {
      auto stream = core_->get_local_gpu()->get_stream();
      int gpu_id = core_->get_global_gpu_id();
      int num_gpus = core_->get_global_gpu_count();

      HCTR_LIB_THROW(cudaMemsetAsync(segment_end_offsets_.get<int>(), 0,
                                     segment_end_offsets_.nbytes(), stream));
      HCTR_LIB_THROW(cudaMemsetAsync(dp_keys_.get<key_t>(), 0, dp_keys_.nbytes(), stream));
      HCTR_LIB_THROW(
          cudaMemsetAsync(dp_bucket_id_.get<uint32_t>(), 0, dp_bucket_id_.nbytes(), stream));
      HCTR_LIB_THROW(
          cudaMemsetAsync(sorted_dp_keys_.get<key_t>(), 0, sorted_dp_keys_.nbytes(), stream));
      HCTR_LIB_THROW(
          cudaMemsetAsync(unique_dp_keys_.get<key_t>(), 0, unique_dp_keys_.nbytes(), stream));
      HCTR_LIB_THROW(cudaMemsetAsync(unique_dp_keys_indices_.get<uint32_t>(), 0,
                                     unique_dp_keys_indices_.nbytes(), stream));

      HCTR_LIB_THROW(cudaMemsetAsync(sorted_bucket_id_list_.get<uint32_t>(), 0,
                                     sorted_bucket_id_list_.nbytes(), stream));
      HCTR_LIB_THROW(
          cudaMemsetAsync(unique_dst_idx_.get<uint32_t>(), 0, unique_dst_idx_.nbytes(), stream));
      HCTR_LIB_THROW(cudaMemsetAsync(sorted_bucket_id_offset_.get<uint32_t>(), 0,
                                     sorted_bucket_id_offset_.nbytes(), stream));

      {
        fused_select_dp_key_and_bucket_id_kernel<<<num_local_embedding_, 256, 0, stream>>>(
            key.get<key_t>(), bucket_range.get<offset_t>(), num_key, batch_size,
            num_local_embedding_, num_embedding_, gpu_id, num_gpus, id_space_list.get<int>(),
            d_local_embedding_list.get<int>(), dp_keys_.get<key_t>(), dp_bucket_id_.get<uint32_t>(),
            segment_start_offsets_.get<int>(), segment_end_offsets_.get<int>());
      }
      {
        memset_kernel<<<128, 1024, 0, stream>>>(sorted_dp_bucket_id_.get<uint32_t>(),
                                                sorted_dp_bucket_id_.get_num_elements(),
                                                batch_size * num_embedding_);
        size_t nbytes = d_temp_segmented_sort_storage_.nbytes();
        cub::DeviceSegmentedRadixSort::SortPairs(
            d_temp_segmented_sort_storage_.get(), nbytes, dp_keys_.get<key_t>(),
            sorted_dp_keys_.get<key_t>(), dp_bucket_id_.get<uint32_t>(),
            sorted_dp_bucket_id_.get<uint32_t>(), dp_keys_.get_num_elements(), num_local_embedding_,
            segment_start_offsets_.get<int>(), segment_end_offsets_.get<int>(), 0,
            sizeof(key_t) * 8, stream);
      }
      {
        cub::CountingInputIterator<uint32_t> counting(0);
        SelectUniqueDPKeyOp<key_t> select_unique_dp_key_op{
            sorted_dp_keys_.get<key_t>(), segment_start_offsets_.get<int>(),
            segment_end_offsets_.get<int>(), num_local_embedding_};
        size_t nbytes = d_temp_if_storage_.nbytes();
        cub::DeviceSelect::If(d_temp_if_storage_.get(), nbytes, counting,
                              unique_dp_keys_indices_.get<uint32_t>(),
                              num_unique_key_.get<size_t>(), sorted_dp_keys_.get_num_elements(),
                              select_unique_dp_key_op, stream);
      }
      {
        cub::CountingInputIterator<uint32_t> counting(0);
        SelectLocalBucketidOP select_unique_dp_key_op{num_embedding_ * batch_size};
        size_t nbytes = d_temp_if_storage_.nbytes();
        cub::DeviceSelect::If(
            d_temp_if_storage_.get(), nbytes, sorted_dp_bucket_id_.get<uint32_t>(),
            sorted_bucket_id_list_.get<uint32_t>(), num_sorted_bucket_id_.get<size_t>(),
            sorted_dp_bucket_id_.get_num_elements(), select_unique_dp_key_op, stream);

        fused_compact_unique_key_and_count_bucket_id_offset<<<(num_key - 1) / 256 + 1, 256, 0,
                                                              stream>>>(
            sorted_dp_keys_.get<key_t>(), unique_dp_keys_indices_.get<uint32_t>(),
            num_unique_key_.get<size_t>(), sorted_dp_bucket_id_.get<uint32_t>(),
            segment_start_offsets_.get<int>(), segment_end_offsets_.get<int>(),
            d_local_ev_size_list.get<int>(), batch_size, num_local_embedding_, num_embedding_,
            unique_dp_keys_.get<key_t>(), unique_dst_idx_.get<uint32_t>(),
            sorted_bucket_id_offset_.get<uint32_t>(), unique_id_space_offset_.get<uint32_t>());
      }
      {
        size_t nbytes = d_scan_storage_.nbytes();
        cub::DeviceScan::InclusiveSum(
            d_scan_storage_.get(), nbytes, unique_dst_idx_.get<uint32_t>(),
            unique_dst_idx_.get<uint32_t>(), unique_dst_idx_.get_num_elements(), stream);
        cub::DeviceScan::InclusiveSum(d_scan_storage_.get(), nbytes,
                                      sorted_bucket_id_offset_.get<uint32_t>(),
                                      sorted_bucket_id_offset_.get<uint32_t>(),
                                      sorted_bucket_id_offset_.get_num_elements(), stream);
      }
      HCTR_LIB_THROW(cudaStreamSynchronize(stream));
    });
  });
  *unique_key = unique_dp_keys_;
  *num_unique_key = *num_unique_key_.get<size_t>();
  *unique_dst_idx = unique_dst_idx_;
  *sorted_bucket_id_list = sorted_bucket_id_list_;
  *sorted_bucket_id_offset = sorted_bucket_id_offset_;
  *unique_id_space_offset = unique_id_space_offset_;
}
}  // namespace embedding<|MERGE_RESOLUTION|>--- conflicted
+++ resolved
@@ -16,10 +16,7 @@
 #include <cub/cub.cuh>
 
 #include "HugeCTR/include/utils.cuh"
-<<<<<<< HEAD
-=======
 #include "HugeCTR/include/utils.hpp"
->>>>>>> 60a161ea
 #include "dp_index_calculation.hpp"
 #include "generic_lookup.cuh"
 namespace embedding {
@@ -222,11 +219,7 @@
                                  const Tensor& d_local_embedding_list, int batch_size,
                                  Tensor* dp_key, Tensor* dp_offset, size_t* num_dp_key,
                                  Tensor* dp_dst) {
-<<<<<<< HEAD
-  CudaDeviceContext ctx(core_->get_device_id());
-=======
   HugeCTR::CudaDeviceContext ctx(core_->get_device_id());
->>>>>>> 60a161ea
 
   int batch_size_per_gpu = batch_size / num_gpus_;
 

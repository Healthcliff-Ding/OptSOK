/*
 * Copyright (c) 2022, NVIDIA CORPORATION.
 *
 * Licensed under the Apache License, Version 2.0 (the "License");
 * you may not use this file except in compliance with the License.
 * You may obtain a copy of the License at
 *
 *     http://www.apache.org/licenses/LICENSE-2.0
 *
 * Unless required by applicable law or agreed to in writing, software
 * distributed under the License is distributed on an "AS IS" BASIS,
 * WITHOUT WARRANTIES OR CONDITIONS OF ANY KIND, either express or implied.
 * See the License for the specific language governing permissions and
 * limitations under the License.
 */
#include "HugeCTR/embedding/common.hpp"
#include "HugeCTR/include/utils.hpp"
#include "compress_offset.hpp"
#include "generic_lookup.cuh"
namespace embedding {

<<<<<<< HEAD
__global__ void compress_offset_kernel(const uint32_t* offset, int num, int stride,
                                       uint32_t* compressed_offset) {
=======
__global__ void compress_offset_kernel(const uint32_t *offset, int num, int stride,
                                       uint32_t *compressed_offset) {
>>>>>>> 60a161ea
  int thread_cnt = blockDim.x * blockDim.y;

  for (int tid = threadIdx.x + threadIdx.y * blockDim.x; tid < num; tid += thread_cnt) {
    compressed_offset[tid] = offset[tid * stride];
  }
}

CompressOffset::CompressOffset(std::shared_ptr<CoreResourceManager> core, int num_compressed_offset)
    : core_(core), num_compressed_offset_(num_compressed_offset) {
  HugeCTR::CudaDeviceContext ctx(core_->get_device_id());

  auto buffer_ptr = GetBuffer(core);
  compressed_offset_ =
      buffer_ptr->reserve({num_compressed_offset}, DeviceType::GPU, TensorScalarType::UInt32);
  buffer_ptr->allocate();
}

void CompressOffset::compute(const Tensor &offset, int stride, Tensor *compressed_offset) {
  HugeCTR::CudaDeviceContext ctx(core_->get_device_id());
  auto stream = core_->get_local_gpu()->get_stream();

  dim3 block_size(32, 8);

  compress_offset_kernel<<<1, block_size, 0, stream>>>(
      offset.get<uint32_t>(), num_compressed_offset_, stride, compressed_offset_.get<uint32_t>());

  *compressed_offset = compressed_offset_;
}

<<<<<<< HEAD
=======
AverageCominber::AverageCominber(std::shared_ptr<CoreResourceManager> core, int num_gpus,
                                 int num_local_embedding, const std::vector<int> &ev_size_list,
                                 int universal_batch_size)
    : core_(core), num_gpus_(num_gpus), num_local_embedding_(num_local_embedding) {
  HugeCTR::CudaDeviceContext ctx(core_->get_device_id());

  int num_ev_size_sum = std::accumulate(ev_size_list.begin(), ev_size_list.end(), 0);
  auto buffer_ptr = GetBuffer(core);
  // TODO: The float emb vec can be reduced to the scale of num of local embedding
  float_emb_vec_ = buffer_ptr->reserve({universal_batch_size / num_gpus, num_ev_size_sum},
                                       DeviceType::GPU, TensorScalarType::Float32);
  buffer_ptr->allocate();
}

void AverageCominber::forward(const Tensor &bucket_range, Tensor &dst_emb_vec,
                              const Tensor &d_local_embedding_list, const Tensor &d_combiner_list,
                              const Tensor &d_ev_size_offset, int batch_size, int max_ev_size) {
  HugeCTR::CudaDeviceContext ctx(core_->get_device_id());
  int gpu_id = core_->get_global_gpu_id();
  auto stream = core_->get_local_gpu()->get_stream();
  int batch_size_per_gpu = batch_size / num_gpus_;

  DISPATCH_INTEGRAL_FUNCTION(bucket_range.dtype().type(), offset_t, [&] {
    DISPATCH_FLOAT_AND_HALF_FUNCTION(dst_emb_vec.dtype().type(), emb_t, [&] {
      auto get_idx = [local_embedding_ptr = d_local_embedding_list.get<int>(),
                      batch_size_per_gpu] __device__(int index) {
        int batch_id = index % batch_size_per_gpu;
        int embedding_id = local_embedding_ptr[index / batch_size_per_gpu];
        return embedding_id * batch_size_per_gpu + batch_id;
      };
      LambdaIterator<int, int32_t, decltype(get_idx)> src_idx_iter(
          get_idx, batch_size_per_gpu * num_local_embedding_);

      auto scaler_array = [local_embedding_ptr = d_local_embedding_list.get<int>(),
                           combiner_ptr = d_combiner_list.get<char>(),
                           bucket_range_ptr = bucket_range.get<offset_t>(), batch_size_per_gpu,
                           batch_size, gpu_id] __device__(int index) {
        int batch_id = index % batch_size_per_gpu;
        int embedding_id = local_embedding_ptr[index / batch_size_per_gpu];
        if (combiner_ptr[embedding_id] == static_cast<char>(Combiner::Average)) {
          int start = batch_size * embedding_id + gpu_id * batch_size_per_gpu + batch_id;
          return static_cast<int>(bucket_range_ptr[start + 1] - bucket_range_ptr[start]);
        } else {
          return 1;
        }
      };
      LambdaIterator<int, int32_t, decltype(scaler_array)> scaler_arr_iter(
          scaler_array, batch_size_per_gpu * num_local_embedding_);

      LambdaIterator<int, int32_t, decltype(get_idx)> dst_idx_iter(
          get_idx, batch_size_per_gpu * num_local_embedding_);

      RaggedEmbForwardResultView<float, RestrictPtrTraits, int32_t> src_buffer_iter{
          float_emb_vec_.get(), d_ev_size_offset.get<int>(), batch_size_per_gpu};

      RaggedEmbForwardResultView<emb_t, RestrictPtrTraits, int32_t> dst_buffer_iter{
          dst_emb_vec.get(), d_ev_size_offset.get<int>(), batch_size_per_gpu};

      generic_copy(src_idx_iter, scaler_arr_iter, dst_idx_iter, src_buffer_iter, dst_buffer_iter,
                   max_ev_size, stream);
    });
  });
}

void AverageCominber::backward(const Tensor &bucket_range, const Tensor &src_emb_vec,
                               const Tensor &d_local_embedding_list, const Tensor &d_combiner_list,
                               const Tensor &d_ev_size_offset, int batch_size, int max_ev_size) {
  HugeCTR::CudaDeviceContext ctx(core_->get_device_id());
  int gpu_id = core_->get_global_gpu_id();
  auto stream = core_->get_local_gpu()->get_stream();
  int batch_size_per_gpu = batch_size / num_gpus_;

  DISPATCH_INTEGRAL_FUNCTION(bucket_range.dtype().type(), offset_t, [&] {
    DISPATCH_FLOAT_AND_HALF_FUNCTION(src_emb_vec.dtype().type(), emb_t, [&] {
      auto get_idx = [local_embedding_ptr = d_local_embedding_list.get<int>(),
                      batch_size_per_gpu] __device__(int index) {
        int batch_id = index % batch_size_per_gpu;
        int embedding_id = local_embedding_ptr[index / batch_size_per_gpu];
        return embedding_id * batch_size_per_gpu + batch_id;
      };
      LambdaIterator<int, int32_t, decltype(get_idx)> src_idx_iter(
          get_idx, batch_size_per_gpu * num_local_embedding_);

      auto scaler_array = [local_embedding_ptr = d_local_embedding_list.get<int>(),
                           combiner_ptr = d_combiner_list.get<char>(),
                           bucket_range_ptr = bucket_range.get<offset_t>(), batch_size_per_gpu,
                           batch_size, gpu_id] __device__(int index) {
        int batch_id = index % batch_size_per_gpu;
        int embedding_id = local_embedding_ptr[index / batch_size_per_gpu];
        if (combiner_ptr[embedding_id] == static_cast<char>(Combiner::Average)) {
          int start = batch_size * embedding_id + gpu_id * batch_size_per_gpu + batch_id;
          return static_cast<int>(bucket_range_ptr[start + 1] - bucket_range_ptr[start]);
        } else {
          return 1;
        }
      };
      LambdaIterator<int, int32_t, decltype(scaler_array)> scaler_arr_iter(
          scaler_array, batch_size_per_gpu * num_local_embedding_);

      LambdaIterator<int, int32_t, decltype(get_idx)> dst_idx_iter(
          get_idx, batch_size_per_gpu * num_local_embedding_);

      RaggedEmbForwardResultView<emb_t, RestrictPtrTraits, int32_t> src_buffer_iter{
          src_emb_vec.get(), d_ev_size_offset.get<int>(), batch_size_per_gpu};

      RaggedEmbForwardResultView<float, RestrictPtrTraits, int32_t> dst_buffer_iter{
          float_emb_vec_.get(), d_ev_size_offset.get<int>(), batch_size_per_gpu};

      generic_copy(src_idx_iter, scaler_arr_iter, dst_idx_iter, src_buffer_iter, dst_buffer_iter,
                   max_ev_size, stream);
    });
  });
}

>>>>>>> 60a161ea
}  // namespace embedding<|MERGE_RESOLUTION|>--- conflicted
+++ resolved
@@ -19,13 +19,8 @@
 #include "generic_lookup.cuh"
 namespace embedding {
 
-<<<<<<< HEAD
-__global__ void compress_offset_kernel(const uint32_t* offset, int num, int stride,
-                                       uint32_t* compressed_offset) {
-=======
 __global__ void compress_offset_kernel(const uint32_t *offset, int num, int stride,
                                        uint32_t *compressed_offset) {
->>>>>>> 60a161ea
   int thread_cnt = blockDim.x * blockDim.y;
 
   for (int tid = threadIdx.x + threadIdx.y * blockDim.x; tid < num; tid += thread_cnt) {
@@ -55,8 +50,6 @@
   *compressed_offset = compressed_offset_;
 }
 
-<<<<<<< HEAD
-=======
 AverageCominber::AverageCominber(std::shared_ptr<CoreResourceManager> core, int num_gpus,
                                  int num_local_embedding, const std::vector<int> &ev_size_list,
                                  int universal_batch_size)
@@ -171,5 +164,4 @@
   });
 }
 
->>>>>>> 60a161ea
 }  // namespace embedding
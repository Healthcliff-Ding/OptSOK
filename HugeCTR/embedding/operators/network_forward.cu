/*
 * Copyright (c) 2022, NVIDIA CORPORATION.
 *
 * Licensed under the Apache License, Version 2.0 (the "License");
 * you may not use this file except in compliance with the License.
 * You may obtain a copy of the License at
 *
 *     http://www.apache.org/licenses/LICENSE-2.0
 *
 * Unless required by applicable law or agreed to in writing, software
 * distributed under the License is distributed on an "AS IS" BASIS,
 * WITHOUT WARRANTIES OR CONDITIONS OF ANY KIND, either express or implied.
 * See the License for the specific language governing permissions and
 * limitations under the License.
 */
#include "HugeCTR/include/utils.hpp"
#include "generic_lookup.cuh"
#include "network_forward.hpp"
namespace embedding {
using namespace core;

NetworkForward::NetworkForward(std::shared_ptr<CoreResourceManager> core, int num_gpus)
    : core_(core), num_gpus_(num_gpus) {}

void NetworkForward::compute(const TensorList &network_comm_buffer, const Tensor &gpu_idx_offset,
                             const TensorList &global_ev_offset, const Tensor &network_idx,
                             const Tensor &network_offset, const Tensor &network_dst,
                             Tensor &output_buffer, const Tensor &d_ev_size_offset, int batch_size,
                             int max_ev_size) {
  HugeCTR::CudaDeviceContext ctx(core_->get_device_id());
  int batch_size_per_gpu = batch_size / num_gpus_;
  DISPATCH_FLOAT_AND_HALF_FUNCTION(network_comm_buffer.dtype().type(), emb_t, [&] {
    DISPATCH_FLOAT_AND_HALF_FUNCTION(output_buffer.dtype().type(), dst_emb_t, [&] {
      auto stream = core_->get_local_gpu()->get_stream();

      ArrayView<int, RestrictPtrTraits, int32_t> index_iter{
          network_idx.get(), static_cast<int32_t>(network_idx.get_num_elements())};

      ArrayView<int, RestrictPtrTraits, int32_t> offset_iter{
          network_offset.get(), static_cast<int32_t>(network_offset.get_num_elements())};

<<<<<<< HEAD
      auto get_counter = [network_dst_ptr = network_dst.get<int>(),
                          bucket_range_ptr = bucket_range.get<offset_t>(),
                          combiner_ptr = d_combiner_list.get<char>(),
                          gpu_id = core_->get_global_gpu_id(), batch_size_per_gpu,
                          batch_size] __device__(int32_t index) {
        int dst = network_dst_ptr[index];
        int embedding_id = dst / batch_size_per_gpu;
        int batch_id = dst % batch_size_per_gpu;
        int start = batch_size * embedding_id + batch_size_per_gpu * gpu_id + batch_id;
        return combiner_ptr[embedding_id] == static_cast<char>(Combiner::Average)
                   ? bucket_range_ptr[start + 1] - bucket_range_ptr[start]
                   : 1;
      };
      LambdaIterator<int, int32_t, decltype(get_counter)> counter_iter{
          get_counter, static_cast<int32_t>(network_dst.get_num_elements())};

=======
>>>>>>> 60a161ea
      ArrayView<int, RestrictPtrTraits, int32_t> dst_iter{
          network_dst.get(), static_cast<int32_t>(network_dst.get_num_elements())};

      RaggedNetworkBufferView<emb_t, RestrictPtrTraits, int32_t> src_buffer_iter{
          network_comm_buffer.get(), gpu_idx_offset.get<int>(), global_ev_offset.get<int>(),
          num_gpus_, batch_size};

      RaggedEmbForwardResultView<dst_emb_t, RestrictPtrTraits, int32_t> dst_buffer_iter{
          output_buffer.get(), d_ev_size_offset.get<int>(), batch_size_per_gpu};

      generic_lookup(index_iter, offset_iter, dst_iter, src_buffer_iter, dst_buffer_iter,
                     max_ev_size, stream);
    });
  });
}
}  // namespace embedding<|MERGE_RESOLUTION|>--- conflicted
+++ resolved
@@ -39,25 +39,6 @@
       ArrayView<int, RestrictPtrTraits, int32_t> offset_iter{
           network_offset.get(), static_cast<int32_t>(network_offset.get_num_elements())};
 
-<<<<<<< HEAD
-      auto get_counter = [network_dst_ptr = network_dst.get<int>(),
-                          bucket_range_ptr = bucket_range.get<offset_t>(),
-                          combiner_ptr = d_combiner_list.get<char>(),
-                          gpu_id = core_->get_global_gpu_id(), batch_size_per_gpu,
-                          batch_size] __device__(int32_t index) {
-        int dst = network_dst_ptr[index];
-        int embedding_id = dst / batch_size_per_gpu;
-        int batch_id = dst % batch_size_per_gpu;
-        int start = batch_size * embedding_id + batch_size_per_gpu * gpu_id + batch_id;
-        return combiner_ptr[embedding_id] == static_cast<char>(Combiner::Average)
-                   ? bucket_range_ptr[start + 1] - bucket_range_ptr[start]
-                   : 1;
-      };
-      LambdaIterator<int, int32_t, decltype(get_counter)> counter_iter{
-          get_counter, static_cast<int32_t>(network_dst.get_num_elements())};
-
-=======
->>>>>>> 60a161ea
       ArrayView<int, RestrictPtrTraits, int32_t> dst_iter{
           network_dst.get(), static_cast<int32_t>(network_dst.get_num_elements())};
 

/*
 * Copyright (c) 2022, NVIDIA CORPORATION.
 *
 * Licensed under the Apache License, Version 2.0 (the "License");
 * you may not use this file except in compliance with the License.
 * You may obtain a copy of the License at
 *
 *     http://www.apache.org/licenses/LICENSE-2.0
 *
 * Unless required by applicable law or agreed to in writing, software
 * distributed under the License is distributed on an "AS IS" BASIS,
 * WITHOUT WARRANTIES OR CONDITIONS OF ANY KIND, either express or implied.
 * See the License for the specific language governing permissions and
 * limitations under the License.
 */

#include "buffer.hpp"
<<<<<<< HEAD

=======
#include "HugeCTR/include/utils.hpp"
>>>>>>> 60a161ea
#include "core.hpp"

namespace core {
using HugeCTR::CudaDeviceContext;

BufferBlockImpl::BufferBlockImpl(CoreResourceManager *backend, Device device)
    : storage_(backend->CreateStorage(device)), device_(device) {}

Tensor BufferBlockImpl::reserve(const Shape &shape, DataType type) {
  auto t = std::make_shared<TensorImpl>(storage_, storage_->nbytes(), shape, device_, type);
  tensors_.push_back(t);
  return Tensor{t};
}

void BufferBlockImpl::allocate() {
  // reorder, move large itemsize type ahead to avoid padding because we need each tensor aligned
  // with its type
  std::sort(tensors_.begin(), tensors_.end(),
            [&](const std::shared_ptr<TensorImpl> &lhs, const std::shared_ptr<TensorImpl> &rhs) {
              return lhs->dtype().itemsize() > rhs->dtype().itemsize();
            });
  size_t bytes_offset = 0;
  for (auto &t : tensors_) {
    t->set_storage_offset(bytes_offset);
    bytes_offset += t->get_dimensions().num_elements() * t->dtype().itemsize();
  }

  HCTR_LOG(DEBUG, ROOT, "internal buffer bytes size: %lu\n", storage_->nbytes());
  storage_->extend(bytes_offset);

  if (device_.is_gpu()) {
    CudaDeviceContext context(device_.index());
    storage_->allocate();
  } else {
    storage_->allocate();
  }
}

// TODO
Tensor BufferBlockImpl::as_tensor() {
  Shape shape{storage_->nbytes()};
  auto t = std::make_shared<TensorImpl>(storage_, 0, shape, device_, TensorScalarType::Char);
  return Tensor{t};
}

BufferImpl::BufferImpl(CoreResourceManager *backend) : backend_(backend) {}

Tensor BufferImpl::reserve(const Shape &shape, Device device, DataType type, size_t alignned) {
  if (storages_.find(device) == storages_.end()) {
    storages_[device] = backend_->CreateStorage(device);
  }
  auto &storage = storages_[device];

  std::shared_ptr<TensorImpl> t =
      std::make_shared<TensorImpl>(storage, storage->nbytes(), shape, device, type);

  size_t current_size_in_bytes = shape.num_elements() * type.itemsize();
  size_t alignned_size_in_bytes = HugeCTR::divup(current_size_in_bytes, alignned) * alignned;
  storage->extend(alignned_size_in_bytes);

  return Tensor{t};
}

void BufferImpl::allocate() {
  for (auto &x : storages_) {
    if (x.first.is_gpu()) {
      CudaDeviceContext context(x.first.index());
      x.second->allocate();
    } else {
      x.second->allocate();
    }
  }
  storages_.clear();
}
}  // namespace core<|MERGE_RESOLUTION|>--- conflicted
+++ resolved
@@ -15,11 +15,7 @@
  */
 
 #include "buffer.hpp"
-<<<<<<< HEAD
-
-=======
 #include "HugeCTR/include/utils.hpp"
->>>>>>> 60a161ea
 #include "core.hpp"
 
 namespace core {

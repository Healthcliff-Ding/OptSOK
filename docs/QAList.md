# Questions and Answers #

### 1. Who are the target users of HugeCTR? ###
We are trying to provide a recommender specific framework to users from various industries, who needs high-efficient solution of their online/offline CTR training. 
HugeCTR is also a reference design for framework developers who want to port their CPU solutions to GPU or optimize their current GPU solutions.
### 2. Which models can be supported in HugeCTR? ###
HugeCTR v2.2 supports DNN, WDL, DCN, DeepFM, DLRM and theier vairants, which are widely used in industrial recommender systems.
See [samples](../samples) [folder] to try them with HUgeCTR.
HugeCTR's expressiveness is not confined to the aforementioned models.
You can construct your own models by combining the layers supported by HugeCTR.
### 3. Does HugeCTR support TensorFlow? ###
HugeCTR v2.2 has no TF interface yet, but a HugeCTR Trained model is compatible with TensorFlow.
We recommend that you export a trained model to TensorFlow for inference by following the instructions in our [tutorial](../tutorial/dump_to_tf) 
### 4. Does HugeCTR support multiple nodes CTR training? ###
Yes. HugeCTR supports single-GPU, multi-GPU and multi-node training. Cehck out samples/dcn2node for more details.
### 5. How to deal with the huge embedding table that cannot be stored in a single GPU memory? ###
Embedding table in HugeCTR is model-parallel stored across GPUs and nodes.  So if you have very large size of embedding table, just use as many GPUs as you need to store it. That’s why we have the name “HugeCTR”. Suppose you have 1TB embedding table and 16xV100-32GB in a GPU server node, you can take 2 nodes for such case. 
### 6. Which GPUs are supported in HugeCTR? ###
<<<<<<< HEAD
HugeCTR supports GPUs with Compute Compatibility > 7.0 such as V100, T4 and A100.
### 7. Must we use the DGX family such as DGX A100 to run HugeCTR? ###
A DGX machine is not mandatory but recommended to achieve the best performance by exploiting NVSwitch's high inter-GPU bandwidth. 
### 8. Can HugeCTR run without InfiniBand?###
For multi-node training, InfiniBand is recommended but not required. You can use any solution with UCX support.
However, InfiniBand with GPU RDMA support will maximize performance of inter-node transactions.
=======
HugeCTR supports GPUs with Compute Compatibility > 6.0, for example P100, P4, P40, P6, V100, T4.
### 7. Is DGX the only GPU server that is required in HugeCTR? ###
DGX is not required, but recommended, because the performance of CTR training highly relies on the performance of inter-GPUs transactions. DGX has NVLink and NVSwitch inside, so that you can expect 150GB/s per direction per GPU. It’s 9.3x to PCI-E 3.0.
### 8. Can HugeCTR run without InfiniBand? ###
For multi-node training, InfiniBand is recommended but not required. You can use any solution with UCX support. InfiniBand with GPU RDMA support will maximize performance of inter-node transactions.
>>>>>>> ed34a350
### 9. Is there any requirement of CPU configuration for HugeCTR execution? ###
HugeCTR's approach is to offload the computational workloads to GPUs with the memory operations overlapped with them.
So HugeCTR performance is mainly decided by what kinds of GPUs and I/O devices are used.
### 10.	What is the specific format of files as input in HugeCTR? ###
We have specific file format support. Please refer to the [tutorial](../tutorial/dump_to_tf) in HugeCTR.
### 11.	Does HugeCTR support Python interface? ###
Not currently. We will consider to add Python interface in the future version.
### 12. Does HugeCTR do synchronous training with multiple GPUs (and nodes)? Otherwise, does it do asynchronous training? ###
HugeCTR only supports synchronous training.
### 13.	Does HugeCTR support stream training? ###
Yes, hashtable based embedding in HugeCTR supports dynamic insertion, which is designed for stream training. New features can be added into embedding in runtime. 
HugeCTR also support data check. Error data will be skipped in training.
### 14. What is a “slot” in HugeCTR? ###
In HugeCTR, slot is feature field or table.
The features in a slot can be one-hot or multi-hot.
The number of features in different slots can be various.
You can specify the number of slots (`slot_num`) in data layer of your configuration file.
### 15.	What are the differences between LocalizedSlotEmbedding and DistributedSlotEmbedding? ###
There are two sub-classes of Embedding layer, LocalizedSlotEmbedding and DistributedSlotEmbedding.
They are distinguished by different method of distributing embedding table on multiple GPUs as model parallelism.
For LocalizedSlotEmbedding, the features in the same slot will be stored in one GPU (that is why we call it “localized slot”), and different slots may be stored in different GPUs according to the index number of the slot.
For DistributedSlotEmbedding, all the features are distributed to different GPUs according to the index number of the feature, regardless of the index number of the slot.
That means the features in the same slot may be stored in different GPUs (that is why we call it “distributed slot”).
### 16. For multi-node，is DataReader required to read the same batch of data on each node for each step? ### 
Yes, each node in training will read the same data in each iteration. 
### 17.	As model parallelism in embedding layer, how does it get all the embedding lookup features from multi-node / multi-gpu? ###
After embedding lookup, the embedding features in one slot need to be combined (or reduced) into one embedding vector.
There are 2 steps:
1) local reduction in single GPU in forward kernel function;
2) global reduction across multi-node / multi-gpu by collective communications libraries such as NCCL. 
### 18.	How to set data clauses, if there are two embeddings needed? ### 
There should only be one source where the "sparse" is an array. Suppose there are 26 features (slots), first 13 features belong to the first embedding and the last 13 features belong to the second embedding, you can have two elements in "sparse" array as below: 
```
"sparse": [
{
 "top": "data1",
 "type": "DistributedSlot",
 "max_feature_num_per_sample": 30,
 "slot_num": 13
},
{
 "top": "data2",
 "type": "DistributedSlot",
 "max_feature_num_per_sample": 30,
 "slot_num": 13
}
]
```
### 19.	How to save and load model in HugeCTR? ### 
In HugeCTR, the model is saved in binary raw format. For model saving, you can set the “snapshot” in .json file to set the intervals of saving a checkpoint in file with the prefix of “snapshot_prefix”; For model loading, you can just modify the “dense_model_file”, “sparse_model_file” in .json file (in solver clause) according to the name of the snapshot.
### 20.	Could the post training model from HugeCTR be imported into other frameworks such as TensorFlow for inference deployment? ### 
Yes. The training model in HugeCTR is saved in raw format, and you can import it to other frameworks by writing some scripts . We provide a tutorial to demonstrate how to import HugeCTR post training model to TensorFlow. Please refer to the [tutorial](../tutorial/dump_to_tf) .
### 21. Does HugeCTR support overlap between different slots? ###
Features in different slots must be unique (no overlap). You may want to preprocess the data if you have overlaps e.g. offset or use hash function.
### 22. What if there's no value in a slot? ###
nnz=0 is supported in HugeCTR input. That means no features will be looked up.
### 23. How can I benchmark my network? ###
Firstly, you should construct your own configure file. You can refer to our [User Guide](hugectr_user_guide.md) and samples.
Secondly, using our `data_generator` to generate a random dataset. Seeing [introductions](../README.md#benchmark).
Thirdly, run with `./huge_ctr --train ./your_config.json`
### 24. What is "plan_file"? How to provide it?  ###
Plan_file is used by Gossip communication library. the GPUs topology and connection in the server are defined in this file. We provide a plan_file generator [tool](../tools/plan_generation) for users to generate plan_file easily based on your server configuration. Please refer to [dcn](../samples/dcn) or [dcn2nodes](../samples/dcn2nodes). Please note that if you prefer NCCL library other than Gossip here you don't have to provide a plan_file. Please refer to our [README](../README.md) "Build with NCCL All2All Supported".
### 25. How to set max_vocabulary_size_per_gpu and slot_size_array in .json file? ###
As embeddings are model parallel in HugeCTR,
it's a reference number for HugeCTR to allocate GPU memory accordingly and not necessarily the exact number of features in your dataset.
In practice, we usually set it larger than the real size because of the non-uniform distribution of the keys.
In DistributedSlotEmbedding, HugeCTR will allocate the same size of memory on each GPU which is `max_vocabulary_size_per_gpu`.
Users have to set this parameter big enough to make sure no overflow in any GPUs.
In LocalizedSlotEmbedding, user can also provide `max_vocabulary_size_per_gpu`,
if the slot sizes are significantly different, we recommend that user give a number large enough to prevent overflow.
Another approach for LocalizedSlotEmbedding is that users can provide the exact size for each slot,
which is `slot_size_array` and HugeCTR will calculate the `max_vocabulary_size_per_gpu` according to the given slot sizes.
### 26. Is nvlink required in HugeCTR? ###
GPU with nvlink is not required, but recommended because the performance of CTR training highly relies on the performance of inter-GPUs communication. GPU servers with PCIE connections are also supported.<|MERGE_RESOLUTION|>--- conflicted
+++ resolved
@@ -16,20 +16,12 @@
 ### 5. How to deal with the huge embedding table that cannot be stored in a single GPU memory? ###
 Embedding table in HugeCTR is model-parallel stored across GPUs and nodes.  So if you have very large size of embedding table, just use as many GPUs as you need to store it. That’s why we have the name “HugeCTR”. Suppose you have 1TB embedding table and 16xV100-32GB in a GPU server node, you can take 2 nodes for such case. 
 ### 6. Which GPUs are supported in HugeCTR? ###
-<<<<<<< HEAD
 HugeCTR supports GPUs with Compute Compatibility > 7.0 such as V100, T4 and A100.
 ### 7. Must we use the DGX family such as DGX A100 to run HugeCTR? ###
 A DGX machine is not mandatory but recommended to achieve the best performance by exploiting NVSwitch's high inter-GPU bandwidth. 
 ### 8. Can HugeCTR run without InfiniBand?###
 For multi-node training, InfiniBand is recommended but not required. You can use any solution with UCX support.
 However, InfiniBand with GPU RDMA support will maximize performance of inter-node transactions.
-=======
-HugeCTR supports GPUs with Compute Compatibility > 6.0, for example P100, P4, P40, P6, V100, T4.
-### 7. Is DGX the only GPU server that is required in HugeCTR? ###
-DGX is not required, but recommended, because the performance of CTR training highly relies on the performance of inter-GPUs transactions. DGX has NVLink and NVSwitch inside, so that you can expect 150GB/s per direction per GPU. It’s 9.3x to PCI-E 3.0.
-### 8. Can HugeCTR run without InfiniBand? ###
-For multi-node training, InfiniBand is recommended but not required. You can use any solution with UCX support. InfiniBand with GPU RDMA support will maximize performance of inter-node transactions.
->>>>>>> ed34a350
 ### 9. Is there any requirement of CPU configuration for HugeCTR execution? ###
 HugeCTR's approach is to offload the computational workloads to GPUs with the memory operations overlapped with them.
 So HugeCTR performance is mainly decided by what kinds of GPUs and I/O devices are used.
@@ -103,4 +95,8 @@
 Another approach for LocalizedSlotEmbedding is that users can provide the exact size for each slot,
 which is `slot_size_array` and HugeCTR will calculate the `max_vocabulary_size_per_gpu` according to the given slot sizes.
 ### 26. Is nvlink required in HugeCTR? ###
-GPU with nvlink is not required, but recommended because the performance of CTR training highly relies on the performance of inter-GPUs communication. GPU servers with PCIE connections are also supported.+GPU with nvlink is not required, but recommended because the performance of CTR training highly relies on the performance of inter-GPUs communication. GPU servers with PCIE connections are also supported.
+### 27. Is DGX the only GPU server that is required in HugeCTR? ###
+DGX is not required, but recommended, because the performance of CTR training highly relies on the performance of inter-GPUs transactions. DGX has NVLink and NVSwitch inside, so that you can expect 150GB/s per direction per GPU. It’s 9.3x to PCI-E 3.0.
+### 28. Can HugeCTR run without InfiniBand? ###
+For multi-node training, InfiniBand is recommended but not required. You can use any solution with UCX support. InfiniBand with GPU RDMA support will maximize performance of inter-node transactions.